Installation
############

To run HEAT you will need to install the HEAT docker container from dockerhub.

The links below explain how to install the HEAT docker container and get HEAT up and running.

.. toctree::
   :maxdepth: 0

<<<<<<< HEAD
   docker

To download test HEAT case (deprecated)
***************************************
For HEAT versions equal or greater to v4.0, there are test cases inside the container.
These tests cases serve two purposes:
 * They enable integration testing for HEAT developers in CI
 * They enable HEAT users to test their local setup

These test cases can be found in the <HEATsource>/tests directory, where <HEATsource> is the 
location of your source code.  Inside the container, the <HEATsource> directory can be found at: 
/root/source/HEAT

Alternatively, you can test your HEAT installation by using a test case provided on the releases tab on github.  
The test case can be downloaded and extracted by using the following commands
(again replacing <tag> with latest version ie vX.X.X)::

    wget https://github.com/plasmapotential/HEAT/releases/download/<tag>/testCase_<tag>.tar.gz
    tar -xvzf testCase_<tag>.tar.gz


Test Case Installation Video (from release tab on github):

    .. raw:: html

        <div style="position: relative; padding-bottom: 2%; height: 0; overflow: hidden; max-width: 100%; height: auto;">
            <iframe width="560" height="315" src="https://www.youtube.com/embed/PiU2yCTtfq0" frameborder="0" allow="accelerometer; autoplay; clipboard-write; encrypted-media; gyroscope; picture-in-picture" allowfullscreen></iframe>
        </div>
=======
   docker
>>>>>>> 35e6c069
<|MERGE_RESOLUTION|>--- conflicted
+++ resolved
@@ -8,7 +8,6 @@
 .. toctree::
    :maxdepth: 0
 
-<<<<<<< HEAD
    docker
 
 To download test HEAT case (deprecated)
@@ -36,7 +35,4 @@
 
         <div style="position: relative; padding-bottom: 2%; height: 0; overflow: hidden; max-width: 100%; height: auto;">
             <iframe width="560" height="315" src="https://www.youtube.com/embed/PiU2yCTtfq0" frameborder="0" allow="accelerometer; autoplay; clipboard-write; encrypted-media; gyroscope; picture-in-picture" allowfullscreen></iframe>
-        </div>
-=======
-   docker
->>>>>>> 35e6c069
+        </div>