#engineClass.py
#Description:   HEAT engine
#Engineer:      T Looby
#Date:          20220131
"""
HEAT Engine

Connects GUI/TUI to other HEAT classes.  Steps thru time solving for
HF, T, etc.
"""
import CADClass
import MHDClass
import toolsClass
import heatfluxClass
import openFOAMclass
import pfcClass
import gyroClass
import filamentClass
import radClass
import ioClass
import plasma3DClass
import time
import numpy as np
import logging
import os
import sys
import pandas as pd
import shutil
import errno
import copy
import EFIT.equilParams_class as EP
import GUIscripts.plotlyGUIplots as pgp
import trimesh
import multiprocessing

log = logging.getLogger(__name__)
tools = toolsClass.tools()

class engineObj():
    def __init__(self, logFile, rootDir, dataPath, OFbashrc, chmod, UID, GID, tsSigFigs=9, shotSigFigs=6):
        #number of significant figures after radix for timesteps
        print(tsSigFigs)
        self.tsSigFigs=tsSigFigs
        self.tsFmt = "{:."+"{:d}".format(tsSigFigs)+"f}"
        #number of significant figures for shot numbers
        self.shotSigFigs = shotSigFigs
        self.shotFmt = "{:0"+"{:d}".format(shotSigFigs)+"d}"
        #file read/write/execute permissions
        self.chmod = chmod
        self.GID = GID
        self.UID = UID
        #where HEAT log is written
        self.logFile = logFile
        #where python source code is located (dashGUI.py)
        self.rootDir = rootDir
        #where we are saving data / HEAT output
        self.dataPath = dataPath
        #initialize all the HEAT python submodules (subclasses)
        self.initializeEveryone()
        #Set timestepMap to nothing
        self.timestepMap = None
        #Make a tmp dir that we will use for loading/unloading files from GUI
        self.makeTmpDir(dataPath)
        #initialize bashrc for OF
        self.OF.OFbashrc = OFbashrc
        #list of input files.  will stay None if using single file (see self.runHEAT)
        self.inputFileList = None
        return

    def makeTmpDir(self,dataPath):
        """
        makes a temp directory in rootDir path for user uploaded gfiles

        the self.tmpDir directory is accessible to the GUI users for uploading
        and downloading
        """
        tempDir = dataPath + '/tmpDir/'
        self.tmpDir = tempDir
        self.MHD.tmpDir = tempDir
        tools.makeDir(tempDir, clobberFlag=True, mode=self.chmod, UID=self.UID, GID=self.GID)
        return

    def machineSelect(self, MachFlag, machineList):
        """
        Select a machine and set the necessary paths
        """
        self.machineList = machineList
        self.MHD.machineList = machineList
        self.MachFlag = MachFlag
        self.MHD.MachFlag = MachFlag
        self.setInitialFiles()
        self.setHiddenInputs()
        return

    def initializeEveryone(self):
        """
        Create objects that we can reference later on
        """
        self.MHD = MHDClass.MHD(self.rootDir, self.dataPath, self.chmod, self.UID, self.GID)
        self.CAD = CADClass.CAD(self.rootDir, self.dataPath, self.chmod, self.UID, self.GID)
        self.HF = heatfluxClass.heatFlux(self.rootDir, self.dataPath, self.chmod, self.UID, self.GID)
        self.OF = openFOAMclass.OpenFOAM(self.rootDir, self.dataPath, self.chmod, self.UID, self.GID)
        self.GYRO = gyroClass.GYRO(self.rootDir, self.dataPath, self.chmod, self.UID, self.GID)
        self.RAD = radClass.RAD(self.rootDir, self.dataPath, self.chmod, self.UID, self.GID)
        self.FIL = filamentClass.filament(self.rootDir, self.dataPath, self.chmod, self.UID, self.GID)
<<<<<<< HEAD
        self.IO = ioClass.IO_HEAT(self.chmod, self.UID, self.GID)
=======
        self.IO = ioClass.IO_HEAT()
        self.plasma3D = plasma3DClass.plasma3D()
        self.hf3D = plasma3DClass.heatflux3D()
>>>>>>> 8d8b0a10

        #set up class variables for each object
        self.MHD.allowed_class_vars()
        self.CAD.allowed_class_vars()
        self.HF.allowed_class_vars()
        self.OF.allowed_class_vars()
        self.GYRO.allowed_class_vars()
        self.RAD.allowed_class_vars()
        self.IO.allowed_class_vars()
        self.FIL.allowed_class_vars()

        #setup number formats for each object
        self.MHD.setupNumberFormats(self.tsSigFigs, self.shotSigFigs)
        self.CAD.setupNumberFormats(self.tsSigFigs, self.shotSigFigs)
        self.HF.setupNumberFormats(self.tsSigFigs, self.shotSigFigs)
        self.OF.setupNumberFormats(self.tsSigFigs, self.shotSigFigs)
        self.GYRO.setupNumberFormats(self.tsSigFigs, self.shotSigFigs)
        self.RAD.setupNumberFormats(self.tsSigFigs, self.shotSigFigs)
        self.IO.setupNumberFormats(self.tsSigFigs, self.shotSigFigs)
        self.FIL.setupNumberFormats(self.tsSigFigs, self.shotSigFigs)
        self.plasma3D.setupNumberFormats(self.tsSigFigs, self.shotSigFigs)
        self.hf3D.setupNumberFormats(self.tsSigFigs, self.shotSigFigs)
        tools.setupNumberFormats(self.tsSigFigs, self.shotSigFigs)

        return

    def refreshSubclasses(self):
        """
        re-initializes variables in subclasses
        """
        #initialize all the HEAT python submodules (subclasses)
        self.initializeEveryone()
        #select machine specific variables
        self.machineSelect(self.MachFlag, self.machineList)
        return


    def setInitialFiles(self):
        """
        sets files back to default settings
        infile is path to input file with all HEAT parameters
        PartsFile is path to file with parts we will calculate HF on
        IntersectFile is path to file with parts we will check for intersections on
        """
        self.infile = self.rootDir + '/inputs/default_input.csv'
        if self.MachFlag == 'nstx':
            print('Loading NSTX-U Input Filestream')
            log.info('Loading NSTX-U Input Filestream')
#            self.infile = self.rootDir + '/inputs/NSTXU/NSTXU_input.csv'
#            self.pfcFile = self.rootDir + '/inputs/NSTXU/NSTXUpfcs.csv'
            self.CAD.machPath = self.dataPath + '/NSTX'
            self.OF.meshDir = self.dataPath + '/NSTX/3Dmeshes'
            self.CAD.STLpath = self.dataPath + '/NSTX/STLs/'
            self.CAD.STPpath = self.dataPath + '/NSTX/STPs/'

        elif self.MachFlag == 'st40':
            print('Loading ST40 Input Filestream')
            log.info('Loading ST40 Input Filestream')
#            self.infile = self.rootDir + '/inputs/ST40/ST40_input.csv'
#            self.pfcFile = self.rootDir + '/inputs/ST40/ST40pfcs.csv'
            self.CAD.machPath = self.dataPath + '/ST40'
            self.OF.meshDir = self.dataPath + '/ST40/3Dmeshes'
            self.CAD.STLpath = self.dataPath + '/ST40/STLs/'
            self.CAD.STPpath = self.dataPath + '/ST40/STPs/'

        elif self.MachFlag == 'd3d':
            print('Loading DIII-D Input Filestream')
            log.info('Loading DIII-D Input Filestream')
#            self.infile = self.rootDir + '/inputs/D3D/D3D_input.csv'
#            self.pfcFile = self.rootDir + '/inputs/D3D/D3Dpfcs.csv'
            self.CAD.machPath = self.dataPath + '/D3D'
            self.OF.meshDir = self.dataPath + '/D3D/3Dmeshes'
            self.CAD.STLpath = self.dataPath + '/D3D/STLs/'
            self.CAD.STPpath = self.dataPath + '/D3D/STPs/'

        elif self.MachFlag == 'step':
            print('Loading STEP Input Filestream')
            log.info('Loading STEP Input Filestream')
#            self.infile = self.rootDir + '/inputs/STEP/STEP_input.csv'
#            self.pfcFile = self.rootDir + '/inputs/STEP/STEPpfcs.csv'
            self.CAD.machPath = self.dataPath + '/STEP'
            self.OF.meshDir = self.dataPath + '/STEP/3Dmeshes'
            self.CAD.STLpath = self.dataPath + '/STEP/STLs/'
            self.CAD.STPpath = self.dataPath + '/STEP/STPs/'

        elif self.MachFlag == 'sparc':
            print('Loading SPARC Input Filestream')
            log.info('Loading SPARC Input Filestream')
#            self.infile = self.rootDir + '/inputs/SPARC/SPARC_input.csv'
#            self.pfcFile = self.rootDir + '/inputs/SPARC/SPARCpfcs.csv'
            self.CAD.machPath = self.dataPath + '/SPARC'
            self.OF.meshDir = self.dataPath + '/SPARC/3Dmeshes'
            self.CAD.STLpath = self.dataPath + '/SPARC/STLs/'
            self.CAD.STPpath = self.dataPath + '/SPARC/STPs/'

        elif self.MachFlag == 'west':
            print('Loading WEST Input Filestream')
            log.info('Loading WEST Input Filestream')
#            self.infile = self.rootDir + '/inputs/WEST/WEST_input.csv'
#            self.pfcFile = self.rootDir + '/inputs/WEST/WESTpfcs.csv'
            self.CAD.machPath = self.dataPath + '/WEST'
            self.OF.meshDir = self.dataPath + '/WEST/3Dmeshes'
            self.CAD.STLpath = self.dataPath + '/WEST/STLs/'
            self.CAD.STPpath = self.dataPath + '/WEST/STPs/'

        elif self.MachFlag == 'kstar':
            print('Loading K-STAR Input Filestream')
            log.info('Loading K-STAR Input Filestream')
#            self.infile = self.rootDir + '/inputs/KSTAR/KSTAR_input.csv'
#            self.pfcFile = self.rootDir + '/inputs/KSTAR/KSTARpfcs.csv'
            self.CAD.machPath = self.dataPath + '/KSTAR'
            self.OF.meshDir = self.dataPath + '/KSTAR/3Dmeshes'
            self.CAD.STLpath = self.dataPath + '/KSTAR/STLs/'
            self.CAD.STPpath = self.dataPath + '/KSTAR/STPs/'

        else:
            print("INVALID MACHINE SELECTION!  Defaulting to NSTX-U!")
            log.info("INVALID MACHINE SELECTION!  Defaulting to NSTX-U!")
#            self.infile = self.rootDir + '/inputs/NSTXU/NSTXU_input.csv'
#            self.pfcFile = self.rootDir + '/inputs/NSTXU/NSTXUpfcs.csv'
            self.CAD.machPath = self.dataPath + '/NSTX'
            self.OF.meshDir = self.dataPath + '/NSTX/3Dmeshes'
            self.CAD.STLpath = self.dataPath + '/NSTX/STLs/'
            self.CAD.STPpath = self.dataPath + '/NSTX/STPs/'

        self.OF.templateCase = self.rootDir + '/openFoamTemplates/heatFoamTemplate'
        self.OF.templateDir = self.rootDir + '/openFoamTemplates/templateDicts'
        self.OF.materialDir = self.rootDir + '/openFoamTemplates/materials'

        return

    def setHiddenInputs(self, file = None):
        """
        sets up inputs based upon MachFlag that are needed for HEAT runs but
        are not in GUI
        """
        #MAFOT variables
        self.MHD.Nphi = 1
        self.MHD.ittLaminar = 10.0
        self.MHD.Nswall = 1
        self.MHD.phistart = 1 #(deg)
        self.MHD.PlasmaResponse = 0 #(0=no,>1=yes)
        self.MHD.Field = -1 #(-3=VMEC,-2=SIESTA,-1=gfile,M3DC1:0=Eq,1=I-coil,2=both)
        self.MHD.target = 0 #(0=useSwall)
        self.MHD.createPoints = 2 #(2=target)
        self.MHD.useFilament = 0 #(0=no)
        self.MHD.useTe_profile = 0 #(0=no)
        self.MHD.ParticleDirection = 0 #(1=co-pass,-1=ctr-pass,0=field-lines)
        self.MHD.ParticleCharge = 1 #(-1=electrons,>=1=ions)
        self.MHD.Ekin = 100.0 #[keV]
        self.MHD.Lambda = 0.1
        self.MHD.Mass = 2
        self.MHD.useM3DC1 = 0.0
        self.MHD.Smin = 0.0
        self.MHD.Smax = 5.0
        self.MHD.phimin = 0.0
        self.MHD.phimax = 6.28
        self.MHD.Zmin = -5.0
        self.MHD.Zmax = 5.0
        self.MHD.Rmin = 0.01
        self.MHD.Rmax = 13.0
        self.MHD.useECcoil = 0
        self.MHD.useIcoil = 0
        self.MHD.useCcoil = 0
        self.MHD.useFcoil = 0
        self.MHD.useBcoil = 0
        self.MHD.useBus = 0

        if self.MachFlag == 'nstx':
            self.CAD.permute_mask = True
            self.CAD.unitConvert = 1.0
            self.CAD.assembly_mask = True

        elif self.MachFlag == 'st40':
            self.CAD.permute_mask = False
            self.CAD.unitConvert = 1.0
            self.CAD.assembly_mask = False

        elif self.MachFlag == 'd3d':
            self.CAD.permute_mask = False
            self.CAD.unitConvert = 1.0
            self.CAD.assembly_mask = False

        elif self.MachFlag == 'step':
            self.CAD.permute_mask = False
            self.CAD.unitConvert = 1.0
            self.CAD.assembly_mask = False

        elif self.MachFlag == 'sparc':
            self.CAD.permute_mask = False
            self.CAD.unitConvert = 1.0
            self.CAD.assembly_mask = False

        elif self.MachFlag == 'west':
            self.CAD.permute_mask = False
            self.CAD.unitConvert = 1.0
            self.CAD.assembly_mask = False

        elif self.MachFlag == 'kstar':
            self.CAD.permute_mask = False
            self.CAD.unitConvert = 1.0
            self.CAD.assembly_mask = False

        else:
            print("INVALID MACHINE SELECTION!  Defaulting to NSTX-U!")
            log.info("INVALID MACHINE SELECTION!  Defaulting to NSTX-U!")

        return

    def setupTime(self, timesteps:np.ndarray, shot:int, tag=None, clobberFlag=True):
        """
        sets up timesteps.  timesteps includes timesteps from batchfile and from
        filament file.  

        creates self.timesteps, which has all timesteps (FIL.tsFil and MHD.timesteps)

        """
        if tag is None:
            tag = ''
        else:
            tag = '_'+tag

        if self.dataPath[-1]!='/':
            self.shotPath = self.dataPath + '/' + self.MachFlag +"_"+self.shotFmt.format(shot) +tag + "/"
        else:
            self.shotPath = self.dataPath + self.MachFlag +"_"+self.shotFmt.format(shot) +tag + "/"


        #make tree for this shot
        tools.makeDir(self.shotPath, clobberFlag=False, mode=self.chmod, UID=self.UID, GID=self.GID)
        #make tree for this timestep
        if self.shotPath[-1] != '/': self.shotPath += '/'

        #make file for each timestep
        for t in timesteps:
            #clobber and make time directory
            timeDir = self.shotPath + self.tsFmt.format(t) +'/'
            tools.makeDir(timeDir, clobberFlag=clobberFlag, mode=self.chmod, UID=self.UID, GID=self.GID)

        self.timesteps = timesteps
        self.shot = shot
        return


    def getMHDInputs(self,shot=None,traceLength=None,dpinit=None,
                     gFileList=None,gFileData=None,plasma3Dmask=None,
                     ):
        """
        Get the mhd inputs from the gui or input file
        """
        tools.vars2None(self.MHD)
        tools.read_input_file(self.MHD, infile=self.infile)
        self.MHD.MachFlag=self.MachFlag #override input file with machine user selected
        self.MHD.setTypes()

        if shot is not None:
            self.MHD.shot = shot

        if traceLength is not None:
            self.MHD.traceLength = traceLength
            self.MHD.nTrace = int(traceLength / dpinit)
        if dpinit is not None:
            self.MHD.dpinit = dpinit
        self.MHD.gFileList = gFileList
        if gFileList is not None:
            self.MHD.writeGfileData(gFileList, gFileData)

        if plasma3Dmask is not None:
            self.plasma3D.plasma3Dmask = plasma3Dmask

        self.MHD.tree = 'EFIT02'

        self.timesteps = self.MHD.getGEQDSKtimesteps(gFileList)

        #make tree branch for this shot
        self.setupTime(self.timesteps, shot, clobberFlag=False)
        self.MHD.shotPath = self.shotPath

        self.MHD.getGEQDSK(self.timesteps,gFileList)
        self.MHD.makeEFITobjects()
        self.NCPUs = multiprocessing.cpu_count() - 2 #reserve 2 cores for overhead
        self.MHD.psiSepLimiter = None

        self.MHD.setTypes()

        print('psiSep0 = {:f}'.format(self.MHD.ep[0].g['psiSep']))
        print('psiAxis0 = {:f}'.format(self.MHD.ep[0].g['psiAxis']))
        print('Nlcfs0: {:f}'.format(self.MHD.ep[0].g['Nlcfs']))
        print('length Rlcfs0: {:f}'.format(len(self.MHD.ep[0].g['lcfs'][:,0])))
        log.info('psiSep0 = {:f}'.format(self.MHD.ep[0].g['psiSep']))
        log.info('psiAxis0 = {:f}'.format(self.MHD.ep[0].g['psiAxis']))
        log.info('Nlcfs0: {:f}'.format(self.MHD.ep[0].g['Nlcfs']))
        if self.plasma3D.plasma3Dmask:
            print('Solving for 3D plasmas with MAFOT')
            log.info('Solving for 3D plasmas with MAFOT')
        else:
            print('Solving for 2D plasmas with EFIT (no MAFOT)')
            log.info('Solving for 2D plasmas with EFIT (no MAFOT)')
        return


    def gfileClean(self, psiRZMult,psiSepMult,psiAxisMult,FpolMult,
                   psiRZAdd,psiSepAdd,psiAxisAdd,FpolAdd,
                   Bt0Mult,Bt0Add,IpMult,IpAdd,t,correctAllts):
        """
        multiplies values in MHD ep object with scalars defined by user in html gui
        """
        print("psiRZ Multiplier = {:f}".format(psiRZMult))
        log.info("psiRZ Multiplier = {:f}".format(psiRZMult))
        print("psiRZ Addition = {:f}".format(psiRZAdd))
        log.info("psiRZ Addition = {:f}".format(psiRZAdd))

        print("psiSep Multipltier = {:f}".format(psiSepMult))
        log.info("psiSep Multipltier = {:f}".format(psiSepMult))
        print("psiSep Addition = {:f}".format(psiSepAdd))
        log.info("psiSep Addition = {:f}".format(psiSepAdd))

        print("psiAxis Multipltier = {:f}".format(psiAxisMult))
        log.info("psiAxis Multipltier = {:f}".format(psiAxisMult))
        print("psiAxis Addition = {:f}".format(psiAxisAdd))
        log.info("psiAxis Addition = {:f}".format(psiAxisAdd))

        print("Fpol Multiplier = {:f}".format(FpolMult))
        log.info("Fpol Multiplier = {:f}".format(FpolMult))
        print("Fpol Addition = {:f}".format(FpolAdd))
        log.info("Fpol Addition = {:f}".format(FpolAdd))

        print("Bt0 Multiplier = {:f}".format(Bt0Mult))
        log.info("Bt0 Multiplier = {:f}".format(Bt0Mult))
        print("Bt0 Addition = {:f}".format(Bt0Add))
        log.info("Bt0 Addition = {:f}".format(Bt0Add))

        print("Ip Multiplier = {:f}".format(IpMult))
        log.info("Ip Multiplier = {:f}".format(IpMult))
        print("Ip Addition = {:f}".format(IpAdd))
        log.info("Ip Addition = {:f}".format(IpAdd))

        #all timesteps or just the timestep viewed in GUI?
        if correctAllts is None:
            allMask = False
            idx = np.where(t==self.MHD.timesteps)[0]
        elif 'all' in correctAllts:
            allMask = True
            idx = self.MHD.timesteps

        print("Apply changes to all timesteps?: "+str(allMask))
        log.info("Apply changes to all timesteps?: "+str(allMask))


        for i in range(len(idx)):
            self.MHD.ep[i].g['psiRZ'] *= psiRZMult
            self.MHD.ep[i].g['psiSep'] *= psiSepMult
            self.MHD.ep[i].g['psiAxis'] *= psiAxisMult
            self.MHD.ep[i].g['Fpol'] *= FpolMult
            self.MHD.ep[i].g['Bt0'] *= Bt0Mult
            self.MHD.ep[i].g['Ip'] *= IpMult

            self.MHD.ep[i].g['psiRZ'] += psiRZAdd
            self.MHD.ep[i].g['psiSep'] += psiSepAdd
            self.MHD.ep[i].g['psiAxis'] += psiAxisAdd
            self.MHD.ep[i].g['Fpol'] += FpolAdd
            self.MHD.ep[i].g['Bt0'] += Bt0Add
            self.MHD.ep[i].g['Ip'] += IpAdd

            psi = self.MHD.ep[i].g['psiRZ']
            psiSep = self.MHD.ep[i].g['psiSep']
            psiAxis = self.MHD.ep[i].g['psiAxis']
            self.MHD.ep[i].g['psiRZn'] = (psi - psiAxis) / (psiSep - psiAxis)
        return


    def findPsiSepfromEQ(self,t, rNew=None):
        """
        finds psiSep by stepping to/from core and calculating
        minimum psiN along Z-plane at each R location.  Increments in um
        """
        tIdx = np.where(t==self.MHD.timesteps)[0][0]
        ep = self.MHD.ep[tIdx]
        #redefine LCFS to be tangent to CAD maximum R (because rNew=None)
        self.newLCFS(t, rNew=rNew, zNew=None, psiSep=None)
        print("CAD rTangent: {:f}".format(self.MHD.rTangent))
        if rNew is None:
            rSep = self.MHD.rTangent
        else:
            rSep = float(rNew)

        zMin = ep.g['ZmAxis'] - 0.25
        zMax = ep.g['ZmAxis'] + 0.25
        zWall = np.linspace(zMin, zMax, 100000)
        while(True):
            print("rSep = {:f}".format(rSep))
            rWall = np.ones((len(zWall)))*rSep
            psiN = ep.psiFunc.ev(rWall, zWall).min()
            print("psiN Minimum = {:f}".format(psiN))
            if psiN < 1.0:
                rSep -= 1e-6 #step 1um away from core

            else:
                break
        self.MHD.rTangent = rSep
        #now that we have found rTangent and the psiSep that makes this CAD
        #truly limited, write this psiSep to all gfiles in HEAT tree
        self.newLCFSallTimesteps(rNew=self.MHD.rTangent, zNew=None, psiSep=None)
        #self.MHD.makeEFITobjects()
        for PFC in self.PFCs:
            PFC.resetPFCeps(self.MHD)
        
        return

    def findPsiSepfromPFCs(self, t, rNew=None):
        """
        finds psiSep for limiters by incrementally increasing R_{psiSep, IMP},
        at a specific time.  Then rewrite all gfiles in MHD.timesteps with this
        new LCFS.

        Both MHD and PFC objects must be defined before running this function
        """
        tIdx = np.where(t==self.MHD.timesteps)[0][0]
        gfile = self.MHD.shotPath + self.tsFmt.format(t) + '/g'+self.shotFmt.format(self.MHD.shot)+'_'+self.tsFmt.format(t)
        #redefine LCFS to be tangent to CAD maximum R (because rNew=None)
        self.newLCFS(t, rNew=rNew, zNew=None, psiSep=None)
        print("CAD rTangent: {:f}".format(self.MHD.rTangent))

        #run 2D equilibrium for all points in PFCs and determine if this rTangent
        #actually resulted in all psiN > 1.0.  If not, add 1um to rTangent and
        #test it again, looping until all points in CAD are in SOL
        while(True):
            privateN = 0
            for i,PFC in enumerate(self.PFCs):
                PFC.shadowed_mask = np.zeros((len(PFC.centers)))
                PFC.ep = EP.equilParams(gfile)
                self.MHD.psi2DfromEQ(PFC)
                psiMinimum = min(PFC.psimin)
                if psiMinimum < 1.0:
                    print(PFC.ep.g['psiSep'])
                    print(psiMinimum)
                    privateN += 1
                #psiIdx = np.argmin(PFC.psimin)
                #x[i] = PFC.centers[psiIdx][0]
                #y[i] = PFC.centers[psiIdx][1]
                #z[i] = PFC.centers[psiIdx][2]
                #R,Z,phi = tools.xyz2cyl(x,y,z)
            if privateN > 0:
                print("Number of PFCs with points in core: {:d}".format(privateN))
                print("psiSep: {:f}".format(self.MHD.psiSepLimiter))
                print("Incrementing rTangent by 10 um...")
                self.MHD.rTangent += 1e-6 #add 1 um
                print("New rTangent: {:f}".format(self.MHD.rTangent))
                self.newLCFS(t, rNew=self.MHD.rTangent, zNew=None, psiSep=None)

            else:
                break

        #now that we have found rTangent and the psiSep that makes this CAD
        #truly limited, write this psiSep to all gfiles in HEAT tree
        self.newLCFSallTimesteps(rNew=self.MHD.rTangent, zNew=None, psiSep=None)
        #self.MHD.makeEFITobjects()
        return

    def newLCFSallTimesteps(self, rNew=None, zNew=None, psiSep=None):
        """
        Loops through the timesteps in MHD object and overwrites new gfiles
        with user defined psiSep
        """
        for t in self.MHD.timesteps:
            self.newLCFS(t,rNew,zNew,psiSep)
        return

    def newLCFS(self, t, rNew=None, zNew=None, psiSep=None):
        """
        resets the lcfs so that it is defined as psi value at rminNew, zminNew,
        or psiSep defines new LCFS. For use with limited discharges

        overwrites existing gfile
        """
        print("redefining LCFS")
        log.info("redefining LCFS")
        idx = np.where(t==self.MHD.timesteps)[0][0]
        ep = self.MHD.ep[idx]

        if zNew in ['None', 'none', 'na', 'NA', 'N/A', 'n/a', '', ' ', None]:
            zNew = None
        else:
            zNew = float(zNew)

        #find maximum value of R in all of the PFCs
        if rNew in ['None', 'none', 'na', 'NA', 'N/A', 'n/a', '', ' ', None]:
            print('Using CAD rNew tangent point')
            rNew = 0.0
            for PFC in self.PFCs:
                if PFC.Rmax > rNew:
                    rNew = PFC.Rmax
        else:
            rNew = float(rNew)

        g = self.MHD.renormalizeLCFS(self.MHD.ep[idx], rNew, zNew, psiSep)
        ep.g['psiSep'] = g['psiSep']
        ep.g['lcfs'] = g['lcfs']
        ep.g['Nlcfs'] = g['Nlcfs']

        #set psi and R for LCFS tangent point
        self.MHD.psiSepLimiter = g['psiSep']
        self.MHD.rTangent = rNew

        #overwrite existing gfile
        gfile = self.MHD.shotPath + self.tsFmt.format(t) + '/g'+self.shotFmt.format(self.MHD.shot)+'_'+self.tsFmt.format(t)
        self.MHD.writeGfile(gfile, shot=self.MHD.shot, time=t, ep=ep)
        self.MHD.ep[idx] = EP.equilParams(gfile)
        for PFC in self.PFCs:
            PFC.resetPFCeps(self.MHD)
        return

    def writeGfile(self, newGfile=None, shot=None, t=None):
        """
        writes a new gfile from EP object already in MHD object
        """
        idx = np.where(t==self.MHD.timesteps)[0][0]
        ep = self.MHD.ep[idx]
        if os.path.isabs(newGfile) is False:
            #save to tmpDir if path is not absolute
            newGfile = self.tmpDir + newGfile
        else:
            print("Please enter a filename that is not absolute (no directories)")
            log.info("Please enter a filename that is not absolute (no directories)")
            return
        print("Writing new gFile: " + newGfile)
        log.info("Writing new gFile: " + newGfile)
        self.MHD.writeGfile(newGfile, shot, t, ep)
        return

    def createGfileZip(self):
        """
        creates a zip file with all the GEQDSKs in self.MHD.timesteps
        """
        sendBack = self.tmpDir + 'savedGeqdsks.zip'
        #stash files in a subdir in tmpDir
        dir = self.tmpDir+'geqdsks/'
        tools.makeDir(dir)

        #write all new geqdsks to tmpDir
        for i,t in enumerate(self.MHD.timesteps):
            f = dir + 'g'+self.shotFmt.format(self.MHD.shot) +'_'+ self.tsFmt.format(t)
            self.MHD.writeGfile(f, self.MHD.shot, t, self.MHD.ep[i])

        #combine geqdsks into zip file for user download
        shutil.make_archive(self.tmpDir + 'savedGeqdsks', 'zip', dir)

        return sendBack

    def interpolateGfile(self, t):
        """
        finds values of all gfile parameters for user defined time using the
        gfiles in the self.MHD.ep object

        interpolates at given t then writes to file in same gFileInterpolate
        directory

        returns the name of the new gFile
        """
        print("Interpolating gFile")
        log.info("Interpolating gFile")
        t = int(t)
        ep = self.MHD.gFileInterpolate(t)
        g = 'g'+self.shotFmt.format(self.MHD.shot) +'_'+ self.tsFmt.format(t)
        gFileName = self.tmpDir + g
        self.MHD.writeGfile(gFileName,self.MHD.shot,t,ep)
        print("gFile Interpolated")
        log.info("gFile Interpolated")
        return gFileName

    def interpolateNsteps(self, gfiles, timesteps, N):
        """
        interpolates N steps between gfiles arranged at user defined timesteps
        Saves resulting gfiles into tmpDir, then creates zip file containing
        them all

        timesteps and gfiles should be sorted so that they are increasing in
        chronological order

        gfiles should be named following d3d convention by Lau:
        g<XXXXXX>.<YYYYY>
        where <XXXXXX> is shot number and <YYYYY> is timestep[ms]
        """
        #change filename to HEAT GEQDSK naming convention
        self.MHD.tmax = int(max(timesteps))
        self.MHD.tmin = int(min(timesteps))
        shot = self.MHD.shot
        newGfiles = []
        for i,f in enumerate(gfiles):
            g = 'g'+self.shotFmt.format(shot) +'_'+ self.tsFmt.format(timesteps[i])
            newGfiles.append(g)
            old = self.tmpDir + gfiles[i]
            new = self.tmpDir + newGfiles[i]
            try:
                shutil.copyfile(old, new)
            except:
                print("Could not copy timestep {:d}.  Skipping.".format(timesteps[i]))
                log.info("Could not copy timestep {:d}.  Skipping.".format(timesteps[i]))


        #rebuild eq objects
        self.MHD.getGEQDSK(self.MachFlag,newGfiles)
        self.MHD.makeEFITobjects()


        #interpolate between existing gfiles
        newNames = []
        nTime = len(timesteps)
        for i in range(nTime-1):
            times = np.linspace(timesteps[i],timesteps[i+1],N)
            for t in times:
                newName = self.interpolateGfile(t)
                newNames.append(newName)

        #now zip all these new gFiles into a single file that the user may
        #download from GUI
        from zipfile import ZipFile
        from os.path import basename
        zipFile = self.tmpDir + 'InterpolatedGfiles.zip'
        zipObj = ZipFile(zipFile, 'w')
        for f in newNames:
            zipObj.write(f, basename(f))
        zipObj.close()

        return

    def getIOInputs(self, list=None):
        """
        Loads input/output filestream inputs

        if list is None (terminal mode), load IO parameters from file, else
        list should be a list which corresponds to IO.allowed_vars
        """
        if list == None:
            #file saving
            tools.initializeInput(self.IO, infile=self.infile)
        else:
            self.IO.outputMasks(list)

        return


    def getCADResInputs(self,gridRes=None,gTx=None,gTy=None,gTz=None):
        """
        Loads CAD inputs
        """
        tools.initializeInput(self.CAD, infile=self.infile)
        self.CAD.rootDir = self.rootDir #set HEAT rootDir
        if gridRes is not None:
            #check if intersection grid resolution string is a number,
            #if not use standard mesh algorithms
            if tools.is_number(gridRes):
                self.CAD.gridRes = gridRes
            else:
                self.CAD.gridRes = "standard"

        self.CAD.gTx = gTx
        self.CAD.gTy = gTy
        self.CAD.gTz = gTz
        return

    def getCAD(self,STPfile=None,STPdata=None, ts=None):
        """
        Loads CAD file for GUI users
        """
        if hasattr(self.CAD, 'gridRes'):
            pass
        else:
            tools.initializeInput(self.CAD, infile=self.infile)
        self.CAD.rootDir = self.rootDir #set HEAT rootDir

        #make machine specific CAD path with correct permissions
        tools.makeDir(self.CAD.machPath, clobberFlag=False, mode=self.chmod, UID=self.UID, GID=self.GID)

        if STPfile is not None:
            #make STP path if it doesnt exist
            tools.makeDir(self.CAD.STPpath, clobberFlag=False, mode=self.chmod, UID=self.UID, GID=self.GID)
            newSTPpath = self.CAD.STPpath + STPfile
            #check to see if this STP file exists and write data to the file
            if os.path.isfile(newSTPpath) == False:
                print("New STP file.  Writing")
                with open(newSTPpath, 'wb') as f:
                    f.write(STPdata)
                atime = os.stat(newSTPpath).st_atime
                os.utime(newSTPpath, (atime, ts))
                self.CAD.overWriteMask = True #we need to also overwrite meshes
                os.chmod(newSTPpath, self.chmod)
                os.chown(newSTPpath, self.UID, self.GID)
            else:
                #if file was modified, overwrite
                if ts != os.stat(newSTPpath).st_mtime:
                    print("File was modified since last HEAT upload.  Overwriting...")
                    with open(newSTPpath, 'wb') as f:
                        f.write(STPdata)
                    atime = os.stat(newSTPpath).st_atime
                    os.utime(newSTPpath, (atime, ts))
                    self.CAD.overWriteMask = True #we need to also overwrite meshes
                    os.chmod(newSTPpath, self.chmod)
                    os.chown(newSTPpath, self.UID, self.GID)
                else:
                    self.CAD.overWriteMask = False #meshes are already up to date
                    print("STP file is already in the HEAT database.  Not overwriting...")
            self.CAD.STPfile = newSTPpath
            #load STP file using FreeCAD
            self.CAD.loadSTEP()

        return

    def getCADfromTUI(self,STPfile):
        """
        Loads CAD file for terminal users
        """
        tools.makeDir(self.CAD.STPpath, clobberFlag=False, mode=self.chmod, UID=self.UID, GID=self.GID)
        #get file name
        stpName = os.path.basename(STPfile)
        #time last modified
        mtime_orig = os.stat(STPfile).st_mtime
        #time last read
        atime_orig = os.stat(STPfile).st_atime
        #we will copy to this cache directory for future use
        newSTPpath = self.CAD.STPpath + stpName
        #check to see if this STP file exists and write data to the file
        if os.path.isfile(newSTPpath) == False:
            print("New STP file.  Writing")
            shutil.copyfile(STPfile, newSTPpath)
            #set modified timestamps to match original
            os.utime(newSTPpath, (atime_orig, mtime_orig))
            self.CAD.overWriteMask = True #we need to also overwrite meshes
        else:
            #time last modified
            mtime_new = os.stat(newSTPpath).st_mtime
            #time last read
            atime_new = os.stat(newSTPpath).st_atime
            #if file was modified, overwrite
            if mtime_orig != mtime_new:
                print("File was modified since last HEAT upload.  Overwriting...")
                shutil.copyfile(STPfile, newSTPpath)
                print(atime_orig)
                print(mtime_orig)
                os.utime(newSTPpath, (atime_orig, mtime_orig))
                self.CAD.overWriteMask = True #we need to also overwrite meshes
                os.chmod(newSTPpath, self.chmod)
                os.chown(newSTPpath, self.UID, self.GID)
            else:
                self.CAD.overWriteMask = False #meshes are already up to date
                print("STP file is already in the HEAT database.  Not overwriting...")
        self.CAD.STPfile = newSTPpath
        #load STP file using FreeCAD
        self.CAD.loadSTEP()
        return

    def getPFCdataFromGUI(self, data):
        """
        initializes timestepMap from GUI rather than from file
        """
        self.timestepMap = pd.DataFrame.from_dict(data)[list (data[0].keys())]
        self.timestepMap = self.timestepMap.rename(columns=lambda x: x.strip())
        self.timestepMap['PFCname'] = self.timestepMap['PFCname'].str.strip()
        self.timestepMap['intersectName'] = self.timestepMap['intersectName'].str.strip()
        self.timestepMap['excludeName'] = self.timestepMap['excludeName'].str.strip()
        self.timestepMap['DivCode'] = self.timestepMap['DivCode'].str.strip()
        return

    def readPFCfile(self, infile):
        """
        Reads PFC names, timesteps, intersect names, and mapdirection from file
        """
        if infile == None:
            print("No timesteps input file.  Please provide input file")
            log.info("No timesteps input file.  Please provide input file")
            sys.exit()

        self.timestepMap = pd.read_csv(infile, comment='#')
        self.timestepMap = self.timestepMap.rename(columns=lambda x: x.strip())
        self.timestepMap['PFCname'] = self.timestepMap['PFCname'].str.strip()
        self.timestepMap['intersectName'] = self.timestepMap['intersectName'].str.strip()
        self.timestepMap['excludeName'] = self.timestepMap['excludeName'].str.strip()
        self.timestepMap['DivCode'] = self.timestepMap['DivCode'].str.strip()
        return

    def getPFCinputs(self, defaultMask=True):
        """
        Load heat flux PFCs and intersection calculation PFCs from input files
        Generate meshes for each
        Generate file for HEAT calculation for each heat flux PFC
        """
        #if defaultMask is true read default pfc file
        if defaultMask is True:
            self.readPFCfile(self.pfcFile)
        self.CAD.getROI(self.timestepMap)
        self.CAD.getROImeshes()
        self.CAD.writeMesh2file(self.CAD.ROImeshes, self.CAD.ROI, self.CAD.ROIresolutions, path=self.CAD.STLpath)
        print("Calculating HF on these tiles:")
        log.info("Calculating HF on these tiles:")
        print(self.CAD.ROIList)
        log.info(self.CAD.ROIList)

        #Find potential intersections by file as they correspond to ROI PFCs,
        # then mesh 'em using FreeCAD Standard mesh algorithm
        self.CAD.getIntersectsFromFile(self.timestepMap)
        self.CAD.getIntersectMeshes(resolution=self.CAD.gridRes)
        self.CAD.writeMesh2file(self.CAD.intersectMeshes,
                                self.CAD.intersectList,
                                path=self.CAD.STLpath,
                                resolution=self.CAD.gridRes
                                )
        print("All potential intersects on these tiles:")
        log.info("All potential intersects on these tiles:")
        print(self.CAD.intersectList)
        log.info(self.CAD.intersectList)


        print(self.MHD.timesteps)

        self.PFCs = []
        #initialize PFC objects for each ROI part
        for i,row in self.timestepMap.iterrows():
            PFC = pfcClass.PFC(row, self.rootDir, self.dataPath, self.CAD.intersectList, self.timesteps)
            PFC.setupNumberFormats(self.tsSigFigs, self.shotSigFigs)
            PFC.makePFC(self.MHD, self.CAD, i, clobberFlag=True)
            self.PFCs.append(PFC)

        #Build HEAT file tree
        tools.buildDirectories(self.CAD.ROIList,
                               self.MHD.timesteps,
                               self.MHD.shotPath,
                               clobberFlag=True,
                               chmod=self.chmod,
                               UID=self.UID,
                               GID=self.GID
                              )

        #assign tag if PFC is run in multiple directions (multiple lines in XXXpfc.csv)
        for PFC in self.PFCs:
            bool = np.where(self.timestepMap['PFCname'] == PFC.name)[0]
            if len(bool) > 1:
                if PFC.mapDirection > 0:
                    PFC.tag = 'forward'
                else:
                    PFC.tag = 'reverse'
            else:
                PFC.tag = None


        for PFC in self.PFCs:
            ctrs = PFC.centers
            R,Z,phi = tools.xyz2cyl(ctrs[:,0],ctrs[:,1],ctrs[:,2])
            PFC.Rmax = max(R)
            print("PFC: "+PFC.name+" Maximum R: {:f}".format(max(R)))
        return

    def savePFCfile(self):
        """
        saves a default PFC file (no PFC data, just the template)
        to the tmpDir directory so the user can download
        """
        tools.saveDefaultPFCfile(self.tmpDir)
        return

    def getHFInputs(self,hfMode,
                    lqCN,lqCF,lqPN,lqPF,S,
                    fracCN,fracCF,fracPN,fracPF,
                    fracUI,fracUO,fracLI,fracLO,
                    lqCNmode,lqCFmode,lqPNmode,lqPFmode,SMode,
                    qBG,Pinj,coreRadFrac,fG,
                    qFilePath,qFileTag,tIdx=0):
        """
        get heat flux inputs from gui or input file
        """
        self.HF.hfMode = hfMode
        self.HF.lqCN = lqCN
        self.HF.lqCF = lqCF
        self.HF.lqPN = lqPN
        self.HF.lqPF = lqPF
        self.HF.S = S
        self.HF.Pinj = Pinj
        self.HF.coreRadFrac = coreRadFrac
        self.HF.qBG = qBG
        self.HF.fracCN = fracCN
        self.HF.fracCF = fracCF
        self.HF.fracPN = fracPN
        self.HF.fracPF = fracPF
        self.HF.fracUI = fracUI
        self.HF.fracUO = fracUO
        self.HF.fracLI = fracLI
        self.HF.fracLO = fracLO
        self.HF.lqCNmode = lqCNmode
        self.HF.lqCFmode = lqCFmode
        self.HF.lqPNmode = lqPNmode
        self.HF.lqPFmode = lqPFmode
        self.HF.SMode = SMode
        self.HF.fG = fG

        allowed_qTags = [None, 'none', 'NA', 'None', 'N']
        if qFileTag in allowed_qTags:
            qFileTag = None
        if qFilePath in allowed_qTags:
            qFilePath = None
        self.HF.qFilePath = qFilePath
        self.HF.qFileTag = qFileTag

        self.HF.setTypes()

        #fraction of power conducted to PFC surfaces
        self.HF.Psol = (1-self.HF.coreRadFrac)*self.HF.Pinj


        print("HF Mode = "+hfMode)
        log.info("Hf Mode = "+hfMode)
        if hfMode != 'qFile':
            print("Pinj = {:f}".format(self.HF.Pinj))
            log.info("Pinj = {:f}".format(self.HF.Pinj))
            print("Fraction of Pinj Radiated from Core = {:f}".format(self.HF.coreRadFrac))
            log.info("Fraction of Pinj Radiated from Core = {:f}".format(self.HF.coreRadFrac))
            print("Psol = {:f}".format(self.HF.Psol))
            log.info("Psol = {:f}".format(self.HF.Psol))
            print("Upper Inner Div Power Fraction: {:f}".format(self.HF.fracUI))
            log.info("Upper Inner Div Power Fraction: {:f}".format(self.HF.fracUI))
            print("Upper Outer Div Power Fraction: {:f}".format(self.HF.fracUO))
            log.info("Upper Outer Div Power Fraction: {:f}".format(self.HF.fracUO))
            print("Lower Inner Div Power Fraction: {:f}".format(self.HF.fracLI))
            log.info("Lower Inner Div Power Fraction: {:f}".format(self.HF.fracLI))
            print("Lower Outer Div Power Fraction: {:f}".format(self.HF.fracLO))
            log.info("Lower Outer Div Power Fraction: {:f}".format(self.HF.fracLO))

            #get regression parameters from MHD EQ
            self.HF.getRegressionParams(self.MHD.ep[tIdx])

            if hasattr(self.MHD, 'ep'):
                self.HF.HFdataDict = self.HF.getHFtableData(self.MHD.ep[0])
            else:
                if self.HF.lqCNmode == 'eich':
                    print("You need to load MHD to load Eich profiles")
                    log.info("You need to load MHD to load Eich profiles")
                    self.HF.HFdataDict = {}
                    raise ValueError("MHD EQ must be loaded before HF Settings to calculate Eich lq")
                else:
                    self.HF.HFdataDict = self.HF.getHFtableData(ep=None)

                if self.HF.lqCF == 'horacek':
                    print("You need to load MHD to load Horacek profiles")
                    log.info("You need to load MHD to load Horacek profiles")
                    self.HF.HFdataDict = {}
                    raise ValueError("MHD EQ must be loaded before HF Settings to calculate Horacek lqCF")
                else:
                    self.HF.HFdataDict = self.HF.getHFtableData(ep=None)

                if self.HF.SMode == 'makowski':
                    print("You need to load MHD to load Makowski profiles")
                    log.info("You need to load MHD to load Makowski profiles")
                    self.HF.HFdataDict = {}
                    raise ValueError("MHD EQ must be loaded before HF Settings to calculate Makowski S")
                else:
                    self.HF.HFdataDict = self.HF.getHFtableData(ep=None)

        else: #if hfMode is qFile
            self.HF.HFdataDict = self.HF.getHFtableData(ep=None)

        if hfMode=='eich':
            print("lqCN = {:f}".format(self.HF.lqCN))
            print("S = {:f}".format(self.HF.S))
            print("qBG = {:f}".format(self.HF.qBG))
            print("fG = {:f}".format(self.HF.fG))
            log.info("lqEich = {:f}".format(self.HF.lqCN))
            log.info("S = {:f}".format(self.HF.S))
            log.info("qBG = {:f}".format(self.HF.qBG))
            log.info("fG = {:f}".format(self.HF.fG))
        elif hfMode=='limiter':
            print("lqCN = {:f}".format(self.HF.lqCN))
            print("lqCF = {:f}".format(self.HF.lqCF))
            print("fracCN = {:f}".format(self.HF.fracCN))
            print("fracCF = {:f}".format(self.HF.fracCF))
            log.info("lqCN = {:f}".format(self.HF.lqCN))
            log.info("lqCF = {:f}".format(self.HF.lqCF))
            log.info("fracCN = {:f}".format(self.HF.fracCN))
            log.info("fracCF = {:f}".format(self.HF.fracCF))
        elif hfMode=='multiExp':
            print("lqCN = {:f}".format(self.HF.lqCN))
            print("lqCF = {:f}".format(self.HF.lqCF))
            print("lqPN = {:f}".format(self.HF.lqPN))
            print("lqPF = {:f}".format(self.HF.lqPF))
            print("fracCN = {:f}".format(self.HF.fracCN))
            print("fracCF = {:f}".format(self.HF.fracCF))
            print("fracPN = {:f}".format(self.HF.fracPN))
            print("fracPF = {:f}".format(self.HF.fracPF))
            log.info("lqCN = {:f}".format(self.HF.lqCN))
            log.info("lqCF = {:f}".format(self.HF.lqCF))
            log.info("lqPN = {:f}".format(self.HF.lqPN))
            log.info("lqPF = {:f}".format(self.HF.lqPF))
            log.info("fracCN = {:f}".format(self.HF.fracCN))
            log.info("fracCF = {:f}".format(self.HF.fracCF))
            log.info("fracPN = {:f}".format(self.HF.fracPN))
            log.info("fracPF = {:f}".format(self.HF.fracPF))
        elif hfMode=='qFile':
            print("qFilePath = "+qFilePath)
            print("qFileTag = "+qFileTag)
            log.info("qFilePath = "+qFilePath)
            log.info("qFileTag = "+qFileTag)
        return

    def loadHFParams(self, infile=None, tIdx=0):
        """
        function for loading HF parameters on the fly (ie in the time loop)
        """
        if infile==None:
            self.initializeHF()
        else:
            self.initializeHF(infile)
        #initialize optical HF data from input file
        self.getHFInputs(self.HF.hfMode,
                         self.HF.lqCN,
                         self.HF.lqCF,
                         self.HF.lqPN,
                         self.HF.lqPF,
                         self.HF.S,
                         self.HF.fracCN,
                         self.HF.fracCF,
                         self.HF.fracPN,
                         self.HF.fracPF,
                         self.HF.fracUI,
                         self.HF.fracUO,
                         self.HF.fracLI,
                         self.HF.fracLO,
                         self.HF.lqCNmode,
                         self.HF.lqCFmode,
                         self.HF.lqPNmode,
                         self.HF.lqPFmode,
                         self.HF.SMode,
                         self.HF.qBG,
                         self.HF.Pinj,
                         self.HF.coreRadFrac,
                         self.HF.fG,
                         self.HF.qFilePath,
                         self.HF.qFileTag,
                         tIdx)
        return


    def loadGYROParams(self, infile=None):
        """
        function for loading GYRO parameters on the fly (ie in the time loop)
        """
        if infile==None:
            self.initializeGYRO()
        else:
            self.initializeGYRO(infile)

        #initialize optical HF data from input file
        self.getGyroInputs(
                         self.GYRO.N_gyroSteps,
                         self.GYRO.N_gyroPhase,
                         self.GYRO.gyroDeg,
                         self.GYRO.ionMassAMU,
                         self.GYRO.vMode,
                         self.GYRO.gyroT_eV,
                         self.GYRO.N_vPhase,
                         self.GYRO.N_vSlice,
                         self.GYRO.ionFrac,
                         self.GYRO.gyroSources,
                         )
        return

    def getGyroInputs(self,N_gyroSteps,N_gyroPhase,gyroDeg,ionMassAMU,vMode,gyroT_eV,
                      N_vPhase, N_vSlice, ionFrac, gyroSources):
        """
        Sets up the gyro module
        """
        self.GYRO.N_gyroSteps = int(N_gyroSteps)
        self.GYRO.gyroDeg = int(gyroDeg)
        self.GYRO.gyroT_eV = float(gyroT_eV)
        self.GYRO.N_vSlice = int(N_vSlice)
        self.GYRO.N_vPhase = int(N_vPhase)
        self.GYRO.N_gyroPhase = int(N_gyroPhase)
        self.GYRO.N_MC = self.GYRO.N_gyroPhase*self.GYRO.N_vSlice*self.GYRO.N_vPhase
        self.GYRO.ionMassAMU = float(ionMassAMU)
        self.GYRO.vMode = vMode
        self.GYRO.ionFrac = float(ionFrac)
        #set up power source
        self.GYRO.gyroSourceTag = str(gyroSources)
        if 'allROI' in self.GYRO.gyroSourceTag:
            try:
                self.GYRO.gyroSources = self.CAD.ROIList
            except:
                print("NO CAD Loaded.  Cannot initialize ROIList.")
        else:
            if type(gyroSources) == list: #GUI mode
                self.GYRO.gyroSources = gyroSources
            else: #terminal mode
                self.GYRO.gyroSources = [x.split(":") for x in [self.GYRO.gyroSources]][0]
            #self.CAD.getGyroSources(gyroSources)
            #self.CAD.getGyroSourceMeshes()
            #self.CAD.writeMesh2file(self.CAD.gyroMeshes, self.CAD.gyroSources, path=self.CAD.STLpath)
            print("Gyro Traces Launched from these tiles:")
            log.info("Gyro Traces Launched from these tiles:")
            print(self.GYRO.gyroSources)
            log.info(self.GYRO.gyroSources)

        #toroidal step size taken from MHD object
        self.GYRO.dpinit = self.MHD.dpinit

        #set up GYRO object
        self.GYRO.setupConstants(self.GYRO.ionMassAMU)
        print('Loaded Gyro Orbit Settings')
        print('# Steps per helix period = {:f}'.format(float(N_gyroSteps)))
        print('Gyro tracing distance [degrees] = {:f}'.format(float(gyroDeg)))
        print('Plasma Temperature Mode = ' + vMode)
        print('Number of Monte Carlo runs per point = {:f}'.format(float(self.GYRO.N_MC)))
        print("Source of gyro orbit power = "+self.GYRO.gyroSourceTag)
        return

    def loadRADParams(self, infile=None):
        """
        function for loading RAD parameters on the fly (ie in the time loop)
        """
        if infile==None:
            self.initializeRAD()
        else:
            self.initializeRAD(infile)

        #initialize optical HF data from input file
        self.getRADInputs(
                          self.RAD.radFile,
                          self.RAD.Ntor,
                          self.RAD.Nref,
                          self.RAD.phiMin,
                          self.RAD.phiMax,
                         )
        return

    def getRADInputs(self, radFile, Ntor, Nref, phiMin, phiMax, radData=None):
        """
        Sets up the RAD module

        """
        #radData is None when running in terminal mode
        if radData != None:
            self.RAD.radFile = self.RAD.writeRadFileData(radFile, radData, self.tmpDir)
        else:
            self.RAD.radFile = radFile

        self.RAD.Ntor = int(Ntor)
        self.RAD.Nref = int(Nref)
        self.RAD.phiMin = float(phiMin)
        self.RAD.phiMax = float(phiMax)

        #read (R,Z,P) photon radiation source file (csv format)
        self.RAD.read2DSourceFile(self.RAD.radFile)

        #get phi that RZ profiles will be placed at in 3D
        self.RAD.getPhis(Ntor, phiMin, phiMax)

        #extrude 2D radiation profile to 3D profile
        self.RAD.create3DFrom2D()

        print('Number of radiation source points: {:d}'.format(self.RAD.NradPts))
        log.info('Number of radiation source points: {:d}'.format(self.RAD.NradPts))
        print("Radiation module loaded")
        log.info("Radiation module loaded")
        return


    def getFilamentInputs(self):
        """
        sets up the filament module
        """
        return


    def bfieldAtSurface(self, PFC, paraview=False):
        """
        Calculate the B field at tile surface

        """
        ctrs = PFC.centers
        R,Z,phi = tools.xyz2cyl(ctrs[:,0],ctrs[:,1],ctrs[:,2])
        #B vector field
        PFC.Bxyz = self.MHD.Bfield_pointcloud(PFC.ep, R, Z, phi)

        prefix='BfieldGlyph'
        header = "X,Y,Z,Bx,By,Bz"
        path = PFC.controlfilePath
        label = 'B [T]'
        tag = None
        if self.IO.csvMask == True:
            self.IO.writeGlyphCSV(ctrs,PFC.Bxyz,path,prefix,header,tag)
        if self.IO.vtpPCMask == True:
            self.IO.writeGlyphVTP(ctrs,PFC.Bxyz,label,prefix,path,tag)


        #B scalar point clouds
        #PFC.Bp, PFC.Bt, PFC.Br, PFC.Bz = self.MHD.B_pointclouds(PFC.ep, R, Z)
        #if paraview == True:
        #    self.MHD.write_B_pointclouds(ctrs,PFC.Bp,PFC.Bt,PFC.Br,PFC.Bz,PFC.controlfilePath)

        return

    def bfieldMagnitude(self, PFC):
        """
        Calculate B field magnitude point cloud for Bfield Vectors at tile surface
        """
        PFC.Bmag = np.zeros((len(PFC.Bxyz), 4))
        PFC.Bmag[:,0] = PFC.centers[:,0] # X
        PFC.Bmag[:,1] = PFC.centers[:,1] # Y
        PFC.Bmag[:,2] = PFC.centers[:,2] # Z
        PFC.Bmag[:,3] = np.sqrt(PFC.Bxyz[:,0]**2+PFC.Bxyz[:,1]**2+PFC.Bxyz[:,2]**2)
        PFC.Bsign = np.sign(PFC.ep.g['Bt0'])
        return

    def BtraceMultiple(self,data,t):
        """
        Run a MAFOT structure trace from multiple points defined in the gui
        """
        data = pd.DataFrame.from_dict(data)[list (data[0].keys())]
        data = data.rename(columns=lambda x: x.strip())
        data = data.astype({"x[mm]": float, "y[mm]": float, "z[mm]": float, "traceDirection": int, "Length[deg]":float, "stepSize[deg]":float})

        t = int(t)
        tIdx = np.where(float(t)==self.MHD.timesteps)[0][0]
        traceDirection=data['traceDirection']
        x = data['x[mm]'] / 1000.0
        y = data['y[mm]'] / 1000.0
        z = data['z[mm]'] / 1000.0

        xyz = np.array([x,y,z]).T
        controlfile = '_structCTL.dat'
        dphi = 1.0


        if len(xyz.shape) > 1:
            R,Z,phi = tools.xyz2cyl(xyz[:,0],xyz[:,1],xyz[:,2])
        else:
            R,Z,phi = tools.xyz2cyl(xyz[0],xyz[1],xyz[2])


        Bt = self.MHD.ep[tIdx].BtFunc.ev(R,Z)
        BR = self.MHD.ep[tIdx].BRFunc.ev(R,Z)
        BZ = self.MHD.ep[tIdx].BZFunc.ev(R,Z)

        gridfile = self.MHD.shotPath + self.tsFmt.format(t) + '/struct_grid.dat'
        controlfilePath = self.MHD.shotPath + self.tsFmt.format(t) + '/'
        structOutfile = controlfilePath + 'struct.dat'

        for i in range(len(xyz)):
            self.MHD.ittStruct = data['Length[deg]'][i] / data['stepSize[deg]'][i]
            self.MHD.dpinit = data['stepSize[deg]'][i]
            self.MHD.writeControlFile(controlfile, t, data['traceDirection'][i], mode='struct')
            self.MHD.writeMAFOTpointfile(xyz[i,:],gridfile)
            self.MHD.getFieldpath(dphi, gridfile, controlfilePath, controlfile, paraview_mask=True, tag='pt{:03d}'.format(i))
            os.remove(structOutfile)
        return


    def Btrace(self,x,y,z,t,direction,traceDeg,dpinit,tag=None):
        """
        Run a MAFOT structure trace from a point defined in the gui

        assumes xyz is in meters
        """
#        idx = np.where(t==self.MHD.timesteps)[0][0]
#        ep = self.MHD.ep[idx]
        t = int(t)
        direction=int(direction)
        x = float(x)
        y = float(y)
        z = float(z)

        xyz = np.array([x,y,z])
        controlfile = '_structCTL.dat'
        dphi = 1.0

        self.MHD.ittStruct = float(traceDeg)
        gridfile = self.MHD.shotPath + self.tsFmt.format(t) + '/struct_grid.dat'
        controlfilePath = self.MHD.shotPath + self.tsFmt.format(t) + '/'

        self.MHD.ittStruct = traceDeg / dpinit
        self.MHD.dpinit = dpinit
        self.MHD.writeControlFile(controlfile, t, direction, mode='struct')
        self.MHD.writeMAFOTpointfile(xyz,gridfile)
        self.MHD.getFieldpath(dphi, gridfile, controlfilePath, controlfile, paraview_mask=True, tag=tag)
        return

    def gyroTrace(self,x,y,z,t,gPhase,vPhase,gyroDeg,dpinit,N_helix,traceDirection,gyroT_eV,tag=None):
        """
        performs a single gyro orbit trace

        (x,y,z) are locations where we launch trace from
        gyroPhase is initial phase angle of orbit in degrees
        gyroDeg is the number of degrees we will trace for
        N_gyroSteps is the number of discrete lines we approximate helical path by
        """
        print("\n========Gyro Trace Initialized========")
        #get bField trace from this point
        self.Btrace(x,y,z,t,traceDirection,gyroDeg,dpinit,tag)
        #read bField trace csv output

        structOutfile = self.MHD.shotPath + self.tsFmt.format(t) + '/struct.dat'
        controlfilePath = self.MHD.shotPath + self.tsFmt.format(t) + '/'

        BtraceXYZ = tools.readStructOutput(structOutfile) #[m]
        #Setup gyro orbit trace constants and velocities
        self.GYRO.setupConstants()
        v = self.GYRO.temp2thermalVelocity(float(gyroT_eV))
        vPerp = v*np.cos(np.radians(vPhase))
        vParallel = v*np.sin(np.radians(vPhase))
        # Evaluate B
        R,Z,phi = tools.xyz2cyl(float(x),float(y),float(z))#mm => m
        tIdx = np.where(float(t)==self.MHD.timesteps)[0][0]
        ep = self.MHD.ep[tIdx]
        Bt = ep.BtFunc.ev(R,Z)
        BR = ep.BRFunc.ev(R,Z)
        BZ = ep.BZFunc.ev(R,Z)
        B = np.sqrt(BR**2 + Bt**2 + BZ**2)
        Bmag = np.sign(ep.g['Bt0'])
        #Calculate frequencies and gyro radius
        self.GYRO.setupFreqs(B)
        self.GYRO.setupRadius(vPerp)
        #trace helix and save to CSV and VTK formats
        self.GYRO.singleGyroTrace(vPerp,vParallel,float(gPhase),float(N_helix),BtraceXYZ,controlfilePath,
                                  self.GYRO.TGyro[0],self.GYRO.rGyro[0],self.GYRO.omegaGyro[0],tag=tag)
        print("Perpendicular velocity of {:f} m/s".format(float(vPerp)))
        print("Parallel velocity of {:f} m/s".format(float(vParallel)))
        print("B magnitude = {:f}".format(B))
        return

    def gyroTraceMultiple(self,data,t):
        """
        Run a MAFOT structure trace from multiple points defined in the gui,
        then calculate helical trajectory around trace
        """
        data = pd.DataFrame.from_dict(data)[list (data[0].keys())]
        data = data.rename(columns=lambda x: x.strip())
        data = data.astype({"x[mm]": float, "y[mm]": float, "z[mm]": float,
                            "T[eV]":float,"gPhase[deg]":int,"vPhase[deg]":int,
                            "N_helix":int, "traceDirection": int,
                            "Length[deg]":float, "stepSize[deg]":float})

        t = int(t)
        tIdx = np.where(float(t)==self.MHD.timesteps)[0][0]

        traceDirection=data['traceDirection']
        dpinit = data['stepSize[deg]']
        x = data['x[mm]'] / 1000.0
        y = data['y[mm]'] / 1000.0
        z = data['z[mm]'] / 1000.0
        gPhase = data['gPhase[deg]']
        vPhase = data['vPhase[deg]']
        gyroT_eV = data['T[eV]']
        N_helix = data['N_helix']
        gyroDeg = data['Length[deg]']

        xyz = np.array([x,y,z]).T
        controlfile = '_structCTL.dat'
        dphi = 1.0

        if len(xyz.shape) > 1:
            R,Z,phi = tools.xyz2cyl(xyz[:,0],xyz[:,1],xyz[:,2])
            Ntraces = len(xyz)
        else:
            R,Z,phi = tools.xyz2cyl(xyz[0],xyz[1],xyz[2])
            Ntraces = 1

        controlfilePath = self.MHD.shotPath + self.tsFmt.format(t) + '/'
        structOutfile = controlfilePath + 'struct.dat'

        for i in range(Ntraces):
            self.gyroTrace(x[i],y[i],z[i],t,gPhase[i],vPhase[i],gyroDeg[i],
                           dpinit[i],N_helix[i],traceDirection[i],gyroT_eV[i],
                           tag='pt{:03d}'.format(i))
            os.remove(structOutfile)
        return

    def NormPC(self, PFC):
        """
        create a normal vector point cloud for mesh centers on tile surface
        """
        prefix='NormGlyph'
        header = "X,Y,Z,Nx,Ny,Nz"
        path = PFC.controlfilePath
        tag = None
        label = 'N'
        if self.IO.csvMask == True:
            self.IO.writeGlyphCSV(PFC.centers,PFC.norms,path,prefix,header,tag)
        if self.IO.vtpPCMask == True:
            self.IO.writeGlyphVTP(PFC.centers,PFC.norms,label,prefix,path,tag)
        return

    def shadowPC(self, PFC):
        """
        create a pointcloud for mesh center locations where 1=shadowed, 0=not shadowed
        """
        prefix = 'shadowMask'
        label = 'shadowMask'
        path = PFC.controlfilePath
        tag = None
        if self.IO.csvMask == True:
            self.IO.writePointCloudCSV(PFC.centers,PFC.shadowed_mask,path,label,tag,prefix)
        if self.IO.vtpPCMask == True:
            self.IO.writePointCloudVTP(PFC.centers,PFC.shadowed_mask,label,prefix,path,tag)
        if self.IO.vtpMeshMask == True:
            self.IO.writeMeshVTP(PFC.mesh, PFC.shadowed_mask, label, prefix, path, tag)
        return


    def powerDirPC(self, PFC):
        """
        create a pointcloud for mesh center locations for power direction
        """
        prefix = 'powerDir'
        label = 'powerDir'
        path = PFC.controlfilePath
        tag = None
        if self.IO.csvMask == True:
            self.IO.writePointCloudCSV(PFC.centers,PFC.powerDir,path,label,tag,prefix)
        if self.IO.vtpPCMask == True:
            self.IO.writePointCloudVTP(PFC.centers,PFC.powerDir,label,prefix,path,tag)
        if self.IO.vtpMeshMask == True:
            self.IO.writeMeshVTP(PFC.mesh, PFC.powerDir, label, prefix, path, tag)
        return

    def bdotnPC(self, PFC):
        """
        makes a cos(alpha) point cloud:b_hat dot n_hat
        where b_hat is normalized magnetic field vector and n_hat is mesh surface
        normal vector
        """
        self.HF.HFincidentAngle(PFC,self.MHD)
        prefix = 'bdotn'
        label = '$\hat{b} \cdot \hat{n}$'
        path = PFC.controlfilePath
        tag = None
        if self.IO.csvMask == True:
            self.IO.writePointCloudCSV(PFC.centers,PFC.bdotn,path,label,tag,prefix)
        if self.IO.vtpPCMask == True:
            self.IO.writePointCloudVTP(PFC.centers,PFC.bdotn,label,prefix,path,tag)
        if self.IO.vtpMeshMask == True:
            self.IO.writeMeshVTP(PFC.mesh, PFC.bdotn, label, prefix, path, tag)
        return


    def initializeHF(self, infile=None):
        """
        Initialize heat flux variables
        """
        print("-"*70)
        print("Heat flux parameters read from file")
        log.info("Heat flux parameters read from file")
        #Initialize HF Object
        if infile == None:
            tools.initializeInput(self.HF, infile=self.infile)
        else:
            tools.initializeInput(self.HF, infile=infile)
        return

    def initializeGYRO(self, infile=None):
        """
        Initialize gyro orbit heat flux variables
        """
        print("-"*70)
        print("Gyro orbit parameters read from file")
        log.info("Gyro orbit parameters read from file")
        #Initialize HF Object
        if infile == None:
            tools.initializeInput(self.GYRO, infile=self.infile)
        else:
            tools.initializeInput(self.GYRO, infile=infile)
        return

    def initializeRAD(self, infile=None):
        """
        Initialize radiated power heat flux variables
        """
        print("-"*70)
        print("Radiated power parameters read from file")
        log.info("Radiated power parameters read from file")
        #Initialize RAD Object
        if infile == None:
            tools.initializeInput(self.RAD, infile=self.infile)
        else:
            tools.initializeInput(self.RAD, infile=infile)
        return

    def initializeFIL(self, infile=None):
        """
        Initialize filament heat flux variables
        """
        print("-"*70)
        print("Filament power parameters read from file")
        log.info("Filament power parameters read from file")
        #Initialize FIL Object
        if infile == None:
            tools.initializeInput(self.FIL, infile=self.infile)
        else:
            tools.initializeInput(self.FIL, infile=infile)
        return


    def runHEAT(self, runList):
        """
        Run a HEAT calculation.  This is called from gui/tui by user.
        Creates point clouds at each mesh center of PFC objects in CAD ROI

        Steps forward in time, and then solves everything for each PFC at that
        timestep

        runList options are:
        B               Bfield glyphs
        psiN            normalized psi 
        pwrDir          power direction 
        norm            normal glyphs
        bdotn           bdotn
        hfOpt           optical heat flux 
        hfGyro          gyro orbit heat flux 
        hfRad           photon radiation heat flux
        hfFil           filament heat flux
        """
        print('\n')
        print("-"*70)
        print("HEAT RUN INITIALIZED")
        log.info("HEAT RUN INITIALIZED")
        t0 = time.time()

        #make sure that something in runList can be run in this function, else return
        allowedOptions = ['hfOpt', 'pwrDir', 'bdotn', 'B', 'psiN', 'norm', 'hfGyro', 'hfRad', 'hfFil']
        if len([i for i in runList if i in allowedOptions]) < 1:
            print("No HEAT runList option to run.  Breaking out of engineClass runHEAT loop.")
            return
        else:
            self.runList = runList


        #paraview movie dir
        PVdir = self.MHD.shotPath + "paraview/"
        tools.makeDir(PVdir, clobberFlag=True, mode=self.chmod, UID=self.UID, GID=self.GID)

        #=========================
        # ===== Steady State =====    
        #=========================

        #set up variables for power balance calculation
        powerTesselate = np.zeros((len(self.MHD.timesteps)))
        powerTrue = np.zeros((len(self.MHD.timesteps)))
        powerByTile = np.zeros((len(self.PFCs)))
        divCodes = []
        #set up electron frac if not in gyro mode
        if 'hfGyro' not in runList:
            self.HF.elecFrac = 1.0
        else:
            self.HF.elecFrac = 1.0 - self.GYRO.ionFrac

        #list of dictionaries for time varying inputs
        self.inputDicts = []

        # Time Loop 1: HF, bdotn, B, psi, Norms
        for tIdx,t in enumerate(self.MHD.timesteps):
            print('\n')
            print("-"*80)
            log.info("-"*80)
            print("Timestep: "+self.tsFmt.format(t))
            log.info("Timestep: "+self.tsFmt.format(t))
            print("-"*80)
            log.info("-"*80)
            #if user supplied multiple input files in TUI, parse at each timestep
            #note that if running openfoam, only the last timestep's input file
            #will be used for the openFOAM settings.
            if self.inputFileList is not None:
                print("Received a list of input files.")
                log.info("Received a list of input files.")
                self.inputDicts.append(self.loadInputs(inFile=self.inputFileList[tIdx]))
            else:
                self.inputDicts.append(self.getCurrentInputs())

            for PFC in self.PFCs:
                if t not in PFC.timesteps:
                    pass
                else:
                    #set up file directory structure
                    PFC.controlfile = '_lamCTL.dat'
                    PFC.controlfileStruct = '_struct_CTL.dat'
                    PFC.controlfilePath = self.MHD.shotPath + self.tsFmt.format(t) +'/'+PFC.name+'/'
                    PFC.gridfile = PFC.controlfilePath + 'grid.dat'
                    PFC.gridfileStruct = PFC.controlfilePath + 'struct_grid.dat'
                    PFC.outputFile = PFC.controlfilePath + 'lam.dat'
                    PFC.structOutfile = PFC.controlfilePath + 'struct.dat'
                    #set up time and equilibrium
                    PFC.t = t
                    PFC.ep = PFC.EPs[tIdx]
                    PFC.shadowed_mask = PFC.shadowMasks[tIdx]

                    #bfield info for this timestep
                    r,z,phi = tools.xyz2cyl(PFC.centers[:,0],PFC.centers[:,1],PFC.centers[:,2])
                    PFC.BNorms = self.MHD.Bfield_pointcloud(PFC.ep, r, z, phi, powerDir=None, normal=True)
                    PFC.bdotn = np.multiply(PFC.norms, PFC.BNorms).sum(1)
                    PFC.powerDir = np.sign(PFC.bdotn)*np.sign(PFC.ep.g['Bt0'])*-1.0
                    #powerDir can also be calculated using dot product of phi
                    #PFC.bdotphi = np.multiply(PFC.BNorms, PFC.phiVec).sum(1)
                    #PFC.powerDir = np.sign(PFC.bdotn)*np.sign(PFC.bdotphi)*-1.0
                    
                    print('\n')
                    print("*"*80)
                    print('PFC Name: '+ PFC.name+', timestep: '+self.tsFmt.format(t))
                    log.info('PFC Name: '+ PFC.name+', timestep: '+self.tsFmt.format(t))
                    print("*"*80)
                    print('\n')
                    
                    #3Dplasma setup
                    gFile = self.MHD.shotPath + self.tsFmt.format(t) + '/' + self.MHD.gFiles[tIdx]
                    self.plasma3D.initializePlasma3D(self.MHD.shot, t, gFile, self.inputFileList[tIdx], PFC.controlfilePath[0:-1], self.MHD.tmpDir[0:-1])   # remove / at the end of paths
                    self.plasma3D.setBoundaryBox(self.MHD, self.CAD)
                    self.hf3D.initializeHF3D(PFC.ep, self.inputFileList[tIdx], PFC.controlfilePath[0:-1], self.MHD.tmpDir[0:-1])
                    self.plasma3D.print_settings()
                    self.hf3D.print_settings()
                    if 'hfOpt' in runList:
                        #load HF settings for this timestep if applicable (terminal mode)
                        try:
                            self.loadHFParams(infile=self.inputFileList[tIdx], tIdx=tIdx)
                        except Exception as e:
                            print("Could not load HF parameters.  Expected for GUI.  Check error message:")
                            print(e)
                        #check if this timestep contains an MHD EQ we already traced
                        repeatIdx = self.MHD.check4repeatedEQ(PFC.ep, PFC.EPs[:tIdx])
                        #if the inputs are different, flag it to prevent copying
                        #shadowMask of repeatIdx
                        self.newInputsFlag = True
                        if repeatIdx != None:
                            if self.inputDicts[-1] == self.inputDicts[repeatIdx]:
                                self.newInputsFlag = False

                        #get the optical heat flux
                        if self.HF.qFileTag is None:
                            self.HF_PFC(PFC, repeatIdx, PFC.tag)
                        else:
                            #try to read HF from file
                            val = self.HF.readqFile(PFC, t)
                            #read from file failed, run regular q calculation
                            if val == -1:
                                self.HF_PFC(PFC, repeatIdx, PFC.tag)

                        PFC.shadowMasks[tIdx] = PFC.shadowed_mask
                        PFC.powerSumOptical[tIdx] = self.HF.power_sum_mesh(PFC, mode='optical')

                        print('\nMaximum optical heat load on tile: {:f}'.format(max(PFC.qDiv)))
                        print('Theoretical optical power to this divertor: {:f}'.format(self.HF.Psol*PFC.powerFrac*self.HF.elecFrac))
                        print('Tessellated divertor power to this PFC = {:f}'.format(PFC.powerSumOptical[tIdx]))
                        log.info('\nMaximum heat load on tile: {:f}'.format(max(PFC.qDiv)))
                        log.info('Power to this Divertor: {:f}'.format(self.HF.Psol*PFC.powerFrac))
                        log.info('Tessellated Total Power = {:f}'.format(PFC.powerSumOptical[tIdx]))
                        print("Optical Calculation Time Elapsed: {:f}".format(time.time() - t0))
                        log.info("Optical Calculation Time Elapsed: {:f}\n".format(time.time() - t0))
                        powerTesselate[tIdx] += PFC.powerSumOptical[tIdx]
                        #Add ground truth power for all the PFCs, but not if we
                        #already counted this divertor
                        if PFC.DivCode not in divCodes:
                            powerTrue[tIdx] += self.HF.Psol*PFC.powerFrac
                        divCodes.append(PFC.DivCode)
                          

                    if 'hfRad' in runList:
                        #load RAD settings for this timestep if applicable (terminal mode)
                        try:
                            self.loadRADParams(infile=self.inputFileList[tIdx])
                        except Exception as e:
                            print("Could not load RAD parameters.  Expected for GUI.  Check error message:")
                            print(e)
                        #calculate the radiated power on the PFC mesh
                        self.radPower(PFC)
                        #save output files
                        self.radPowerOutput(PFC)
                        PFC.powerSumRad[tIdx] = np.sum(PFC.Prad)
                        PFC.powerHullRad[tIdx] = np.sum(PFC.hullPower)
                        print('\nSummation radiated power to this PFC = {:0.10f}'.format(PFC.powerSumRad[tIdx]))
                        print('Convex hull radiated power to this PFC = {:0.10f}'.format(PFC.powerHullRad[tIdx]))
                        print('Percent difference between radiation summation and hull = {:0.4f}%\n'.format(np.abs(PFC.powerSumRad[tIdx]/PFC.powerHullRad[tIdx]-1.0)*100.0))
                        log.info('\nSummation radiated power to this PFC = {:0.10f}'.format(PFC.powerSumRad[tIdx]))
                        log.info('Convex hull radiated power to this PFC = {:0.10f}'.format(PFC.powerHullRad[tIdx]))
                        log.info('Percent difference between radiation summation and hull = {:0.4f}%\n'.format(np.abs(PFC.powerSumRad[tIdx]/PFC.powerHullRad[tIdx]-1.0)*100.0))

                    if 'B' in runList:
                        self.bfieldAtSurface(PFC,paraview=True)
                    if 'psiN' in runList:
                        self.psiPC(PFC)
                    if 'norm' in runList:
                        self.NormPC(PFC)
                    if 'pwrDir' in runList:
                        self.powerDirPC(PFC)
                    if 'bdotn' in runList:
                        self.bdotnPC(PFC)

            totalPowPow = 0
            totalPowPowCirc = 0
            for PFC in self.PFCs:
                if 'hfOpt' in runList:
                    print("\n=== Final PFC tallies: Optical ===")
                    tmpPow = self.HF.power_sum_mesh(PFC, scale2circ=False, verbose=False)
                    tmpPowCirc = self.HF.power_sum_mesh(PFC, scale2circ=True, verbose=False)
                    totalPowPow += tmpPow
                    totalPowPowCirc += tmpPowCirc
                    print(PFC.name + ":\t{:.6f}".format(tmpPow))
                    log.info(PFC.name + ":\t{:.6f}".format(tmpPow))
                    print("PFC array sum: {:.6f}".format(totalPowPow))
                    log.info("PFC array sum: {:.6f}".format(totalPowPow))
                    print("scale2circ sum:\t{:.6f}".format(totalPowPowCirc))
                    log.info("scale2circ sum:\t{:.6f}".format(totalPowPowCirc))
                if 'hfRad' in runList:
                    print("=== Final PFC tallies: Photon radiation ===")
                    try:
                        print(PFC.name + ":\t{:.6f}".format(np.sum(PFC.Prad)))
                        log.info(PFC.name + ":\t{:.6f}".format(np.sum(PFC.Prad)))
                    except:
                        print("No radiated power available")
                        log.info("No radiated power available")

            if 'hfGyro' in runList:
                print("\n===+++ GYRO ORBIT CALCULATION +++===")
                log.info("\n===+++ GYRO ORBIT CALCULATION +++===")
                tGyro = time.time()
                #load GYRO settings for this timestep if applicable (terminal mode)
                try:
                    self.loadGYROParams(infile=self.inputFileList[tIdx])
                except:
                    print('Could not load gyro-orbit parameters.  Expected for GUI.')
                    pass

                self.getGyroMeshes()

                #generate index maps
                self.prepareGyroMaps(tIdx)
                countGyroSources=0
                for PFC in self.PFCs:
                    PFC.powerSumGyro = np.zeros((len(self.MHD.timesteps)))
                    if t not in PFC.timesteps:
                        pass
                    else:
                        if PFC.name in self.GYRO.gyroSources:
                            countGyroSources+=1
                            print("\n------PFC: "+PFC.name+"------")
                            self.gyroOrbitIntersects(PFC)

                if countGyroSources == 0:
                    print("\nYOU DO NOT HAVE ANY GYRO ORBIT SOURCE CAD DEFINED!")
                    print("Cannot complete gyro-orbit calculation.  You must")
                    print("properly define gyro sources in input file and in")
                    print("PFC file.  Exiting...")
                    return

                #redistribute ion optical power and build intersectRecord
                self.gyroOrbitHF()
                #path for this timestep
                tPath = self.MHD.shotPath + self.tsFmt.format(t) + '/'
                #write intersectRecord to CSV file
                self.intersectRecordCSV(tPath)

                #contribute to the tallies
                for PFC in self.PFCs:
                    if t not in PFC.timesteps:
                        pass
                    else:
                        Psum = self.HF.power_sum_mesh(PFC, mode='gyro', scale2circ=True)
                        PFC.powerSumGyro[tIdx] += Psum
                        powerTesselate[tIdx] += Psum
                        print(PFC.name + ' tessellated Gyro Power = {:f}'.format(Psum))
                        print('Theoretical gyro power to this divertor: {:f}'.format(self.HF.Psol*PFC.powerFrac*self.GYRO.ionFrac))
                        print('Gyro Tessellated Power = {:f}'.format(np.sum(PFC.powerSumGyro)))
                        print('Escaped Gyro Power = {:f}'.format(self.GYRO.gyroNanPower))
                        print("Gyro orbit calculation took: {:f} [s]\n".format(time.time() - tGyro))


                #print some stats to terminal after all runs completed
                print("\n=== Final PFC Tallies: Gyro ===")
                log.info("\n=== Final PFC Tallies: Gyro ===")
                totalPowPow = 0
                for PFC in self.PFCs:
                    if t not in PFC.timesteps:
                        pass
                    else:
                        tmpPow = self.HF.power_sum_mesh(PFC, mode='gyro', scale2circ=False, verbose=False)
                        totalPowPow += tmpPow
                        print(PFC.name + ":\t{:.6f}".format(tmpPow))
                        log.info(PFC.name + ":\t{:.6f}".format(tmpPow))
                        print("PFC array sum: {:.6f}".format(totalPowPow))
                        log.info("PFC array sum: {:.6f}".format(totalPowPow))
                        print("PFC Max HF: {:.6f}".format(max(PFC.qGyro)))
                        log.info("PFC Max HF: {:.6f}".format(max(PFC.qGyro)))
                print("=== Final PFC Tallies: Optical ===")
                log.info("=== Final PFC Tallies: Optical ===")
                totalPowPow = 0
                for PFC in self.PFCs:
                    if t not in PFC.timesteps:
                        pass
                    else:
                        tmpPow = self.HF.power_sum_mesh(PFC, scale2circ=False, verbose=False)
                        totalPowPow += tmpPow
                        print(PFC.name + ":\t{:.6f}".format(tmpPow))
                        log.info(PFC.name + ":\t{:.6f}".format(tmpPow))
                        print("PFC array sum: {:.6f}".format(totalPowPow))
                        log.info("PFC array sum: {:.6f}".format(totalPowPow))
                if 'hfRad' in runList:
                    print("=== Final PFC Tallies: Photon Radiation ===")
                    log.info("=== Final PFC Tallies: Photon Radiation ===")
                    totalPowPow = 0
                    for PFC in self.PFCs:
                        if t not in PFC.timesteps:
                            pass
                        else:
                            tmpPow = self.HF.power_sum_mesh(PFC, mode='rad', scale2circ=False, verbose=False)
                            totalPowPow += tmpPow
                            print(PFC.name + ":\t{:.6f}".format(tmpPow))
                            log.info(PFC.name + ":\t{:.6f}".format(tmpPow))
                            print("PFC array sum: {:.6f}".format(totalPowPow))
                            log.info("PFC array sum: {:.6f}".format(totalPowPow))

            print("Completed all steady state heat flux calculations\n")
            log.info("Completed all steady state heat flux calculations\n")

            #generating allSources heat fluxes
            if ('hfGyro' in runList) or ('hfOpt' in runList) or ('hfRad' in runList):
                #set up time and equilibrium
                PFC.t = t
                for PFC in self.PFCs:
                    if t not in PFC.timesteps:
                        pass
                    else:
                        print("Creating allSources CSV files")
                        q = np.zeros((len(PFC.centers)))
                        if 'hfOpt' in runList:
                            q += PFC.qDiv
                        if 'hfGyro' in runList:
                            q += PFC.qGyro
                        if 'hfRad' in runList:
                            q += PFC.qRad
                        #write hf files
                        prefix = 'HF_allSources'
                        label = '$MW/m^2$'
                        path = PFC.controlfilePath
                        if self.IO.csvMask == True:
                            self.IO.writePointCloudCSV(PFC.centers,q,path,label,PFC.tag,prefix)
                        if self.IO.vtpPCMask == True:
                            self.IO.writePointCloudVTP(PFC.centers,q,label,prefix,path,PFC.tag)
                        if self.IO.vtpMeshMask == True:
                            self.IO.writeMeshVTP(PFC.mesh, q, label, prefix, path, PFC.tag)


        # Time Loop: postprocessing for steady state heat loads
        for tIdx,t in enumerate(self.MHD.timesteps):
            #path for this timestep
            tPath = self.MHD.shotPath + self.tsFmt.format(t) + '/'
            #merge multiple pointclouds into one single pointcloud for visualization
            self.combinePFCpointcloud(runList, tPath, tIdx)
            #copy each timestep's composite point clouds to central location for
            #paraview postprocessing (movies)
            if self.IO.csvMask == True:
                self.combineTimeSteps(runList, t)


        #set tree permissions
        tools.recursivePermissions(self.MHD.shotPath, self.UID, self.GID, self.chmod)



        #=========================
        # ===== Transients =======
        #=========================
        #transient filament heat flux calculation
        if 'hfFil' in runList:
            filDict = self.FIL.filData.to_dict()

            #build filament meshes
            self.getFilMeshes()

            #loop thru ROI PFCs initializing filament HF matrix
            for PFC in self.PFCs:
                #initialize all self.timesteps, even if not in PFC.timesteps
                PFC.qFil = np.zeros((len(PFC.centers), len(self.timesteps)))
                PFC.Edep = np.zeros((len(PFC.centers), len(self.timesteps)))
                PFC.ptclDep = np.zeros((len(PFC.centers), len(self.timesteps)))
                PFC.filTimesteps = self.timesteps



            #loop through each filament
            for idx,ts in enumerate(self.FIL.tsFil):
                print('\n')
                print("-"*80)
                log.info("-"*80)

                id = filDict['id'][idx]
                N_src_t = filDict['N_src_t'][idx]

                print("Filament ID: "+id)
                log.info("Filament ID: "+id)
                print("-"*80)
                log.info("-"*80)

                EtotROI = 0.0
                pTotROI = 0.0
                EtotAll = 0.0
                pTotAll = 0.0

                #get the steady state timestep that precedes this transient timestep
                both = np.intersect1d(ts, self.MHD.timesteps)
                epIdx = np.where( np.min(both)==self.MHD.timesteps )[0][0]
                self.FIL.initializeFilamentFromDict(filDict, idx, self.MHD.ep[epIdx])
                self.FIL.ts = ts


                #loop through source timesteps for this filament
                tCount = 0
                for tIdx,t in enumerate(ts):
                    print('\n')
                    print("-"*30)
                    print("Filament Timestep: "+self.tsFmt.format(t))
                    log.info("\nFilament Timestep: "+self.tsFmt.format(t))

                    #set up file directory structure
                    timeDir = self.MHD.shotPath + self.tsFmt.format(t) + '/'  
                    self.FIL = self.MHD.setupMAFOTdirectory(timeDir, self.FIL)

                    if tIdx == 0:                       
                        #trace magnetic field at filament center at t0
                        Btrace = self.FIL.filamentCtrBtrace(self.MHD, t)

                    #build source for this timestep
                    if tCount < N_src_t:
                        self.getFilamentSource(t, id, Btrace, tIdx)
                    #else:
                    #    break

                    #trace macroparticles from source at this timestep
                    if tIdx < self.FIL.N_src_t:
                        self.FIL.tEQ = ts[0]
                        self.FIL.traceFilamentParticles(self.MHD, ts, tIdx)
                        #loop thru ROI PFCs, mapping power to targets
                        for PFC in self.PFCs:
                            if t not in PFC.timesteps:
                                pass
                            else:
                                print("*"*20)
                                print('PFC Name: '+ PFC.name+', timestep: '+self.tsFmt.format(t))
                                log.info("*"*20)
                                log.info('PFC Name: '+ PFC.name+', timestep: '+self.tsFmt.format(t))

                                pfcDir = self.MHD.shotPath + self.tsFmt.format(t) +'/'+PFC.name+'/'
                                tools.makeDir(pfcDir, clobberFlag=False)
                                self.HF.filamentHeatFlux(self.FIL, PFC, ts, tIdx)
                                self.HF.filamentParticleFlux(self.FIL, PFC, ts, tIdx)
                                pTotROI += np.sum(PFC.ptclDep)
                                EtotROI += np.sum(PFC.Edep)

                        #energy balance calculation
                        energy, particles = self.filDepositedEnergyParticles(tIdx)
                        EtotAll += energy
                        pTotAll += particles

                        print("Generating trace output")
                        log.info("Generating trace output")
                        self.filamentTraceOutput(id,t,tIdx)

                    else:
                        print("No more source timesteps to trace.  Breaking loop.")
                        log.info("No more source timesteps to trace.  Breaking loop.")
                        break

                    tCount += 1


                #print energy balance stats
                print("\n\nTotal Energy Deposited on ROI PFCs: {:f}".format(EtotROI))
                print("Total Energy Deposited on All PFCs: {:f}".format(EtotAll))
                print("Theoretical total energy: {:f}".format(self.FIL.E0))
                print("Energy balance: {:0.3f}%".format(EtotAll / self.FIL.E0 * 100.0))
                log.info("\n\nTotal Energy Deposited on ROI PFCs: {:f}".format(EtotROI))
                log.info("Total Energy Deposited on All PFCs: {:f}".format(EtotAll))
                log.info("Theoretical total energy: {:f}".format(self.FIL.E0))
                log.info("Energy balance: {:0.3f}%".format(EtotAll / self.FIL.E0 * 100.0))

                #print particle balance stats
                Nptcls = self.FIL.N_b*self.FIL.N_r*self.FIL.N_p*self.FIL.N_vS
                print("N Particles Deposited on All PFCs: {:f}".format(np.sum(pTotAll)))
                print("Theoretical N particles: {:f}".format(Nptcls))
                print("Particle balance: {:0.3f}%\n".format(pTotAll / Nptcls * 100.0))
                log.info("N Particles Deposited on All PFCs: {:f}".format(np.sum(pTotAll)))
                log.info("Theoretical N particles: {:f}".format(Nptcls))
                log.info("Particle balance: {:0.3f}%\n".format(pTotAll / Nptcls * 100.0))


                #copy heat fluxes to the paraview movie directory
                print("Copying HF to PV movieDir")
                log.info("Copying HF to PV movieDir")
                self.saveFilamentHFOutput(ts, id)
                self.saveFilamentParticleOutput(ts, id)


            #copy filament sources at this timestep to the paraview movie directory
            print("\nBuilding paraview movie directory...can take some time")
            for i,ts in enumerate(self.FIL.tsFil):
                id = filDict['id'][i]
                N_src_t = filDict['N_src_t'][i]
                tCount = 0
                for t in ts:
                    if tCount < N_src_t: 
                        oldPath = self.MHD.shotPath + self.tsFmt.format(t) + '/paraview/'
                        newPath = self.MHD.shotPath + '/paraview/'
                        name = 'filamentSource_'+id+'_' + self.tsFmt.format(t)
                        self.combineFilTimesteps(name, oldPath, newPath)
                    tCount +=1

            
        print("Total Time Elapsed: {:f}".format(time.time() - t0))
        log.info("Total Time Elapsed: {:f}".format(time.time() - t0))
        print("\nCompleted HEAT run\n")
        log.info("\nCompleted HEAT run\n")

        #make a sound when complete
#        os.system('spd-say -t female2 "HEAT run complete"')

        #end of runHEAT
        return


    #==========================================================
    #      runHEAT helper functions
    #==========================================================

    #--- Filaments ---

    def filDepositedEnergyParticles(self, tIdx:int):
        """
        loops through intersectRecord and calculates the sum of all deposited energy
        and particles on any PFC, including PFCs outside of the ROI
        """
        density = self.FIL.density[:,:,:,tIdx].reshape(self.FIL.N_b*self.FIL.N_r*self.FIL.N_p)

        energy = np.zeros(density.shape)
        ptcls = 0.0
        for i in range(self.FIL.N_vS):
            hits = np.any(~np.isnan(self.FIL.intersectRecord[i,:,:]), axis=1)
            #ptcls +=  density * self.FIL.velocityFracs[:,i] * hits
            #energy += density * self.FIL.energyFracs[:,i] * hits
            #energy += E * self.FIL.velocityFracs[:,i] * hits
            #ptcls += np.sum(hits)

            ptcls += np.sum(hits)
            energy += self.FIL.E0 * density * self.FIL.energyFracs[:,i] * hits
            
        return np.sum(energy), ptcls

    def getFilamentSource(self, t:float, id:str, Btrace:np.ndarray, tIdx: int):
        """
        generates a filament source object along a flux coordinate grid
        saves output in csv and vtp point cloud formats

        only creates N_src_t sources
        """
        #set up time and equilibrium
        self.FIL.createSource(t, Btrace)
        self.filamentSourceOutput(id, t, tIdx)
        return


    def filamentSourceOutput(self,id: str, t: float, tIdx: int):
        """
        saves filament source profile
        """

        #save filament data to file
        tag = self.tsFmt.format(t)
        prefix = 'filamentSource_'+id
        label = 'Filament Source'
        xyzData = self.FIL.xyzPts.reshape(self.FIL.N_b*self.FIL.N_r*self.FIL.N_p, 3)
        scalarData = self.FIL.density[:,:,:,tIdx].reshape(self.FIL.N_b*self.FIL.N_r*self.FIL.N_p)
        path = self.FIL.controlfilePath
        if self.IO.csvMask == True:
            self.IO.writePointCloudCSV(xyzData,scalarData,path,label,tag,prefix)
        if self.IO.vtpPCMask == True:
            self.IO.writePointCloudVTP(xyzData,scalarData,label,prefix,path,tag)

        return

    def filamentTraceOutput(self, id: str, t_source: float, tIdx: int, colorbar=True):
        """
        saves filament traces in CSV or VTP format

        """ 
        N_ts = int((self.FIL.tMax - self.FIL.tMin) / self.FIL.dt)+1
        ts = np.linspace(self.FIL.tMin, self.FIL.tMax, N_ts)
        path = self.MHD.shotPath 
        for i in range(self.FIL.N_vS):
            for j,t in enumerate(ts):
                #save filament trajectory data to file
                tag = self.tsFmt.format(t)
                prefix = 'filamentTrace_'+id+'_vS{:03d}_tsSrc'.format(i)+self.tsFmt.format(t_source)
                label = 'Filament Trace'
                xyzData = self.FIL.xyzSteps[i,:,j,:].reshape(self.FIL.N_b*self.FIL.N_r*self.FIL.N_p, 3)
                if colorbar == True:
                    scalarData = self.FIL.density[:,:,:,tIdx].reshape(self.FIL.N_b*self.FIL.N_r*self.FIL.N_p) * self.FIL.energyFracs[:,i]
                else:
                    scalarData = np.ones((self.FIL.N_b*self.FIL.N_r*self.FIL.N_p))
                if self.IO.csvMask == True:
                    self.IO.writePointCloudCSV(xyzData,scalarData,path,label,tag,prefix)
                if self.IO.vtpPCMask == True:
                    self.IO.writePointCloudVTP(xyzData,scalarData,label,prefix,path,tag, PClabel=False)

        return

    def saveFilamentHFOutput(self, ts:np.ndarray, id:str, EdepMask=True):
        """
        saves heat fluxes calculated on PFC in VTP or CSV format
        """
        path = self.MHD.shotPath
        
        #create mesh
        mesh = self.CAD.createEmptyMesh()
        #update mesh placement to reflect global translations
        mesh = self.CAD.globalMeshTranslation(mesh)
        [mesh.addMesh(PFC.mesh) for PFC in self.PFCs]
        c = [PFC.centers for PFC in self.PFCs]
        ctrs = np.concatenate(c)

        #create heat fluxes
        for i,t in enumerate(ts):
            #write hf files
            tag = self.tsFmt.format(t)
            print("Adding PV movieDir timestep: " + tag)
            log.info("Adding PV movieDir timestep: " + tag)

            prefix = 'HF_filaments_all_'+id+'_'
            label = '$W/m^2$'
            prefixE = 'Edep_filaments_all_'+id+'_'
            labelE = '$J$'
            q = np.array([])
            #for PFC in self.PFCs:
            #    q = np.append(q, PFC.qFil[:,i])
            #    mesh.addMesh(PFC.mesh)
            #trying to be faster
            qArr = [PFC.qFil[:,i] for PFC in self.PFCs]
            q = np.concatenate(qArr)
            EArr = [PFC.Edep[:,i] for PFC in self.PFCs]
            Edep = np.concatenate(EArr)

            #save output
            if self.IO.csvMask == True:
                 self.IO.writePointCloudCSV(ctrs,q,path+'paraview/',label,tag,prefix) #fluxes 
                 if EdepMask==True:
                     self.IO.writePointCloudCSV(ctrs,Edep,path+'paraview/',labelE,tag,prefixE) #energies
            if self.IO.vtpMeshMask == True:
                self.IO.writeMeshVTP(mesh, q, label, prefix, path, tag, PClabel=False)
                if EdepMask==True:
                    self.IO.writeMeshVTP(mesh, Edep, labelE, prefix, path, tag, PClabel=False)
            if self.IO.vtpPCMask == True:
                self.IO.writePointCloudVTP(ctrs,q,label,prefix,path+'paraview/',tag, PClabel=True)
                if EdepMask==True:
                    self.IO.writePointCloudVTP(ctrs,Edep,labelE,prefix,path+'paraview/',tag, PClabel=True)

        return


    def saveFilamentParticleOutput(self, ts:np.ndarray, id:str):
        """
        saves particle fluxes calculated on PFC
        """
        path = self.MHD.shotPath
        
        #create mesh
        mesh = self.CAD.createEmptyMesh()
        #update mesh placement to reflect global translations
        mesh = self.CAD.globalMeshTranslation(mesh)
        [mesh.addMesh(PFC.mesh) for PFC in self.PFCs]
        c = [PFC.centers for PFC in self.PFCs]
        ctrs = np.concatenate(c)

        #particle fluxes
        for i,t in enumerate(ts):
            #write hf files
            tag = self.tsFmt.format(t)
            print("Adding PV movieDir timestep: " + tag)
            log.info("Adding PV movieDir timestep: " + tag)

            prefix = 'Particles_filaments_all_'+id+'_'
            label = '$Particles$'
            p = np.array([])
            #for PFC in self.PFCs:
            #    q = np.append(q, PFC.qFil[:,i])
            #    mesh.addMesh(PFC.mesh)
            #trying to be faster
            pArr = [PFC.ptclDep[:,i] for PFC in self.PFCs]
            p = np.concatenate(pArr)

            #particle flux
            if self.IO.csvMask == True:
                 self.IO.writePointCloudCSV(ctrs,p,path+'paraview/',label,tag,prefix) #fluxes 
            if self.IO.vtpMeshMask == True:
                self.IO.writeMeshVTP(mesh, p, label, prefix, path, tag, PClabel=False)
            if self.IO.vtpPCMask == True:
                self.IO.writePointCloudVTP(ctrs,p,label,prefix,path,tag, PClabel=True)

        return




    def combineFilTimesteps(self, name, oldPath, newPath):
        """
        combines timesteps into a single directory for movie-making in paraview

        uses IO flags to determine which files to copy
        """
        old = oldPath + 'PC_' + name
        new = newPath + name
        tools.makeDir(newPath, clobberFlag=False)

        if self.IO.vtpPCMask == True:
            shutil.copyfile(old+'.vtp', new+'.vtp')
        return


    def getFilMeshes(self):
        """
        sets up filament meshes, independent of timestep
        
        very similar to getGYROMeshes, so could probably be consolidated into single function
        one day...
        """
        print("\nBuilding filament meshes and mappings")
        log.info("\nBuilding filament meshes and mappings")
        totalMeshCounter = 0
        numTargetFaces = 0
        numROIFaces = 0
        targetPoints = []
        targetNorms = []
        self.FIL.CADtargetNames = []
        self.FIL.CADROIindexes = []
        self.FIL.CADROINames = []

      
        #build arrays for intersections
        #first include the PFCs in the ROI
        print("CAD ROI List:")
        print(self.CAD.ROIList)

        for i,target in enumerate(self.CAD.ROImeshes):
            totalMeshCounter+=target.CountFacets
            numTargetFaces += target.CountFacets
            numROIFaces += target.CountFacets
            #append target data
            for face in target.Facets:
                self.FIL.CADtargetNames.append(self.CAD.ROIList[i]) #do this for future HF reassignment
                self.FIL.CADROIindexes.append(i)
                self.FIL.CADROINames.append(self.CAD.ROIList[i])
                targetPoints.append(face.Points)
                targetNorms.append(face.Normal)

        #now include PFCs in the intersection list not in ROI
        for i,target in enumerate(self.CAD.intersectMeshes):
            totalMeshCounter+=target.CountFacets
            #we already have the ROI version of this PFC
            if self.CAD.intersectList[i] in self.CAD.ROIList:
                pass
            else:
                print("Adding target "+self.CAD.intersectList[i]+" to intersects with {:f} faces".format(target.CountFacets))
                numTargetFaces += target.CountFacets
                #append target data
                for face in target.Facets:
                    self.FIL.CADtargetNames.append(self.CAD.intersectList[i]) #do this for future HF reassignment
                    targetPoints.append(face.Points)
                    targetNorms.append(face.Normal)

        #targets
        targetPoints = np.asarray(targetPoints)/1000.0 #scale to m
        targetNorms = np.asarray(targetNorms)
        self.FIL.targetPoints = targetPoints
        self.FIL.targetNorms = targetNorms
        self.FIL.t1 = targetPoints[:,0,:] #target point 1 of mesh triangle
        self.FIL.t2 = targetPoints[:,1,:] #target point 2 of mesh triangle
        self.FIL.t3 = targetPoints[:,2,:] #target point 3 of mesh triangle
        self.FIL.Nt = len(self.FIL.t1)
        self.FIL.intersectCenters = tools.getTargetCenters(targetPoints)
        self.FIL.intersectNorms = np.zeros(targetNorms.shape)
        mag = np.linalg.norm(targetNorms,axis=1)
        for i in range(len(targetNorms)):
            self.FIL.intersectNorms[i,:] = targetNorms[i,:] / mag[i]
        print("Total FIL Intersect Faces: {:d}".format(self.FIL.Nt))

        self.FIL.N_CADROI = len(self.FIL.CADROINames)
        #maps from Targets to ROI
        self.FIL.CADTGT_CADROImap = np.arange(self.FIL.N_CADROI)

        return

    #--- Optical approximation ---

    def HF_PFC(self, PFC, repeatIdx=None, tag=None, rayTriMode='open3d'):
        """
        meat and potatoes of the HF calculation.  Called in loop or by parallel
        processes for each PFC object.  Only calculates optical heat flux
        """
        #Check for intersections with MAFOT struct
        t0 = time.time()
        val = -1
        if self.plasma3D.loadHF:
            f = self.plasma3D.loadBasePath + '/' + self.HF.tsFmt.format(PFC.t) + '/' + PFC.name + '/shadowMask.csv'
            val = plasma3DClass.readShadowFile(f, PFC)
        if val == -1:
            #check if this is a repeated MHD EQ
            #and that the inputs have not changed
            if (repeatIdx == None) or (self.newInputsFlag == True):
                if rayTriMode=='open3d':
                    #newer ray-triangle calcs using Open3D
                    PFC.findOpticalShadowsOpen3D(self.MHD,self.CAD)
                else:
                    #original HEAT homebrew MT ray-triangle method
                    PFC.findShadows_structure(self.MHD, self.CAD)

            else:
                PFC.shadowed_mask = PFC.shadowMasks[repeatIdx].copy()

        #PFC.findIntersectionFreeCADKDTree(self.MHD,self.CAD)
        print("Intersection calculation took {:f} [s]\n".format(time.time() - t0))

        #Run MAFOT laminar for 3D plasmas
        if self.plasma3D.plasma3Dmask:
            print('-'*80)
            print('\n----Solving for 3D plasmas with MAFOT----')
            log.info('\n----Solving for 3D plasmas with MAFOT----')
            use = np.where(PFC.shadowed_mask == 0)[0]
            self.plasma3D.updatePointsFromCenters(PFC.centers[use])
            if self.plasma3D.loadHF:
                f = self.plasma3D.loadBasePath + '/' + self.HF.tsFmt.format(PFC.t) + '/' + PFC.name
                self.plasma3D.copyAndRead(path = f, tag = 'opticalHF')
            else: 
                self.plasma3D.launchLaminar(self.NCPUs, tag = 'opticalHF')   # use MapDirection = 0. If problem, then we need to split here into fwd and bwd direction separately
                self.plasma3D.cleanUp(tag = 'opticalHF')      # removes the MAFOT log files
            
            # check for invalid points (psimin = 10) and remove; there should be none, but just in case
            invalid = self.plasma3D.checkValidOutput()    # this does NOT change self.plasma3D.psimin
            PFC.shadowed_mask[use[invalid]] = 1
            use = np.where(PFC.shadowed_mask == 0)[0]
            if (len(PFC.centers[use]) != len(self.plasma3D.psimin[~invalid])): 
                raise ValueError('psimin array does not match PFC centers. Abort!')
            
            # define and update psimin and Lc in PFC class
            PFC.psimin = np.zeros(PFC.centers[:,0].shape)
            PFC.Lc = np.zeros(PFC.centers[:,0].shape)
            PFC.psimin[use] = self.plasma3D.psimin[~invalid]
            PFC.Lc[use] = self.plasma3D.Lc[~invalid]
            
            print('\n' + '-'*80)
            print('\n----Calculating 3D Heat Flux Profile----')
            log.info('\n----Calculating 3D Heat Flux Profile----')
            self.hf3D.updateLaminarData(PFC.psimin[use],PFC.Lc[use])
            PFC.powerFrac = self.HF.getDivertorPowerFraction(PFC.DivCode)
            self.hf3D.heatflux(PFC.DivCode, PFC.powerFrac)
            print("PFC "+PFC.name+" has {:.2f}% of the total power".format(PFC.powerFrac*100.0))
            log.info("PFC "+PFC.name+" has {:.2f}% of the total power".format(PFC.powerFrac*100.0))

            q = np.zeros(PFC.centers[:,0].shape)
            q[use] = self.hf3D.q * PFC.powerFrac       # this is the parallel heat flux q||

        #get psi from gfile for 2D plasmas
        else:
            print('\n----Solving for 2D plasmas with EFIT----')
            log.info('\n----Solving for 2D plasmas with EFIT----')
            self.MHD.psi2DfromEQ(PFC)

            #Create Heat Flux Profile
            print('\n----Calculating Heat Flux Profile----')
            log.info('\n----Calculating Heat Flux Profile----')
            q = self.HF.getHFprofile(PFC)   # this is q||
        
        # get the incident heat flux
        qDiv = self.HF.q_div(PFC, self.MHD, q) * self.HF.elecFrac

        #Save data to class variable for future use
        PFC.q = q
        PFC.qDiv = qDiv
        PFC.qOpticalList.append(PFC.qDiv)
        #Create pointclouds for paraview
        print('\n----Creating Output Files----')
        log.info('\n----Creating Output Files----')
        R,Z,phi = tools.xyz2cyl(PFC.centers[:,0],PFC.centers[:,1],PFC.centers[:,2])

        #write all the files
        prefix = 'HF_optical'
        label = '$MW/m^2$'
        path = PFC.controlfilePath
        if self.IO.csvMask == True:
            self.IO.writePointCloudCSV(PFC.centers,qDiv,path,label,PFC.tag,prefix)
            self.IO.writePointCloudCSV(PFC.centers,PFC.shadowed_mask,path,'shadowMask',PFC.tag,'shadowMask')
        if self.IO.vtpPCMask == True:
            self.IO.writePointCloudVTP(PFC.centers,qDiv,label,prefix,path,PFC.tag)
            self.IO.writePointCloudVTP(PFC.centers,PFC.shadowed_mask,'shadowMask','shadowMask',path,PFC.tag)
        if self.IO.vtpMeshMask == True:
            self.IO.writeMeshVTP(PFC.mesh, qDiv, label, prefix, path, PFC.tag)
            self.IO.writeMeshVTP(PFC.mesh, PFC.shadowed_mask, 'shadowMask','shadowMask', path, PFC.tag)

        #structOutfile = MHD.shotPath + self.tsFmt.format(t) +'/struct.csv'
        #HF.PointCloudfromStructOutput(structOutfile)
        return

    #--- Radiated power (photons) ---

    def radPower(self,PFC, rayTriMode='open3d'):
        """
        runs the radiated power calculation
        """
        #setup the radiated power calculation
        self.RAD.preparePowerTransfer(PFC, self.CAD, mode='open3d')
        #trace rays
        if rayTriMode=='open3d':
            #calculate photon load on PFC using open3d
            self.RAD.calculatePowerTransferOpen3D(mode='open3d')
        else:
            #calculate photon load on PFC using legacy methods (brute force)
            self.RAD.calculatePowerTransfer()

        #assign variables to the PFC itself
        PFC.Prad = self.RAD.targetPower
        PFC.qRad = PFC.Prad / PFC.areas
        PFC.radPowerFracs = self.RAD.powerFrac
        PFC.qRadList.append(PFC.qRad)
        PFC.hullPower = self.RAD.hullPower

        #calculate photon radiation shadowMask
        shadowMask = np.ones((self.RAD.Nj))
        loaded = np.where(PFC.qRad != 0.0)
        shadowMask[loaded] = 0.0
        PFC.radShadowMaskList.append(shadowMask)
        return

    def radPowerOutput(self,PFC, saveFracs=False):
        """
        saves radiated power output
        """
        if saveFracs==True:
            self.RAD.savePowerFrac(PFC)

        prefix = 'HF_rad'
        label = '$MW/m^2$'
        path = PFC.controlfilePath
        if self.IO.csvMask == True:
            self.IO.writePointCloudCSV(PFC.centers,PFC.qRad,path,label,PFC.tag,prefix)
            self.IO.writePointCloudCSV(self.RAD.sources,self.RAD.sourcePower,path,'$MW$',PFC.tag,'Prad')
        if self.IO.vtpPCMask == True:
            self.IO.writePointCloudVTP(PFC.centers,PFC.qRad,label,prefix,path,PFC.tag)
            self.IO.writePointCloudVTP(self.RAD.sources,self.RAD.sourcePower,'$MW$','Prad',path,PFC.tag)
        if self.IO.vtpMeshMask == True:
            self.IO.writeMeshVTP(PFC.mesh, PFC.qRad, label, prefix, path, PFC.tag)


        return



    #--- Gyro Orbits ---

    def gyroOrbitIntersects(self, PFC, mode='open3d'):
        """
        Calculates the gyro orbit intersects for a PFC object

        overwrites shadowMask and psimin
        """
        t0 = time.time()
        #Get B field vector on PFC surface
        self.bfieldAtSurface(PFC)
        #Get B field magnitude on surface
        self.bfieldMagnitude(PFC)
        #Trace B field upstream from PFC surface
        PFC.findGuidingCenterPaths(self.MHD, self.GYRO)
        #Trace helical path downstream, checking for intersections
        if mode == 'open3d':
            #use Open3D ray tracing (100X faster)
            PFC.findHelicalPathsOpen3D(self.GYRO)
        else:
            #use HEAT homebrew ray tracing
            PFC.findHelicalPaths(self.GYRO)

        return

    def gyroOrbitHF(self):
        """
        loop thru PFCs reassigning power based upon intersectRecord
        """
        #find gyro shadowMask
        self.GYRO.shadowMask = np.ones((self.GYRO.N_CADROI))
        shadows = np.unique(self.GYRO.intersectRecord.flatten())
        shadows = shadows[~np.isnan(shadows)]
        shadows = shadows.astype(int)
        shadows = np.where(shadows <= self.GYRO.N_CADROI)[0]
        self.GYRO.shadowMask[shadows] = 0.0

        #redistribute power
        for PFC in self.PFCs:
            if PFC.name in self.GYRO.gyroSources:
                #setup velocities and velocity phase angles
                self.GYRO.setupVelocities(PFC.N_gyroCenters)
                #setup gyroPhase angle
                self.GYRO.uniformGyroPhaseAngle()
                #setup frequencies
                self.GYRO.setupFreqs(PFC.Bmag[PFC.PFC_GYROmap,-1])
                #self.HF.gyroHF(self.GYRO, PFC)
                self.HF.gyroHF2(self.GYRO, PFC)

        for PFC in self.PFCs:
            #print("PFC NAME: "+PFC.name)
            #print(PFC.CADTGT_PFCmap)
            #assign gyro power to PFC
            PFC.Pgyro = self.GYRO.gyroPowMatrix[PFC.CADTGT_PFCmap]
            PFC.qGyro = PFC.Pgyro / PFC.areas
            PFC.qGyroList.append(PFC.qGyro)
            #gyro shadowMask = 1 if a face is shadowed
            PFC.gyroShadowMask = self.GYRO.shadowMask[PFC.CADROI_PFCmap]
            PFC.gyroShadowMaskList.append(PFC.gyroShadowMask)
            #Create pointcloud for paraview
            R,Z,phi = tools.xyz2cyl(PFC.centers[:,0],PFC.centers[:,1],PFC.centers[:,2])

            prefix = 'HF_gyro'
            label = '$MW/m^2$'
            path = PFC.controlfilePath

            if 'hfRad' in self.runList:
                qAll = PFC.qDiv + PFC.qGyro + PFC.qRad
            else:
                qAll = PFC.qDiv + PFC.qGyro

            if self.IO.csvMask == True:
                self.IO.writePointCloudCSV(PFC.centers,PFC.qGyro,path,label,PFC.tag,prefix)
                self.IO.writePointCloudCSV(PFC.centers,qAll,path,label,PFC.tag,'HF_allSources')
                self.IO.writePointCloudCSV(PFC.centers,PFC.qGyro+PFC.qDiv,path,label,PFC.tag,prefix)
                self.IO.writePointCloudCSV(PFC.centers,PFC.gyroShadowMask,path,'shadowMask',PFC.tag,'shadowMaskGyro')
            if self.IO.vtpPCMask == True:
                self.IO.writePointCloudVTP(PFC.centers,PFC.qGyro,label,prefix,path,PFC.tag)
                self.IO.writePointCloudVTP(PFC.centers,qAll,label,'HF_allSources',path,PFC.tag)
                self.IO.writePointCloudVTP(PFC.centers,PFC.gyroShadowMask,'shadowMask','shadowMaskGyro',path,PFC.tag)
            if self.IO.vtpMeshMask == True:
                self.IO.writeMeshVTP(PFC.mesh, PFC.qGyro, label, prefix, path, PFC.tag)
                self.IO.writeMeshVTP(PFC.mesh, qAll, label, 'HF_allSources', path, PFC.tag)
                self.IO.writeMeshVTP(PFC.mesh, PFC.gyroShadowMask, 'shadowMask','shadowMaskGyro', path, PFC.tag)

        return

    def getGyroMeshes(self):
        """
        set up gyro meshes, independent of timestep
        """
        print("\nBuilding gyro-orbit meshes and mappings")
        log.info("\nBuilding gyro-orbit meshes and mappings")
        totalMeshCounter = 0
        numTargetFaces = 0
        numROIFaces = 0
        numGyroFaces = 0
        targetPoints = []
        targetNorms = []
        gyroPoints = []
        gyroNorms = []
        self.GYRO.CADtargetNames = []
        self.GYRO.CADROINames = []
        self.GYRO.CADROIindexes = []
        self.GYRO.CADROICenters = []


        #build arrays for intersections
        #first include the PFCs in the ROI
        print("CAD ROI List:")
        print(self.CAD.ROIList)
        print("GYRO Source List")
        print(self.GYRO.gyroSources)

        for i,target in enumerate(self.CAD.ROImeshes):
            totalMeshCounter+=target.CountFacets
            numTargetFaces += target.CountFacets
            numROIFaces += target.CountFacets
            #append target data
            for face in target.Facets:
                self.GYRO.CADtargetNames.append(self.CAD.ROIList[i]) #do this for future HF reassignment
                self.GYRO.CADROIindexes.append(i)
                self.GYRO.CADROINames.append(self.CAD.ROIList[i])
                targetPoints.append(face.Points)
                targetNorms.append(face.Normal)

        #now include PFCs in the intersection list not in ROI
        for i,target in enumerate(self.CAD.intersectMeshes):
            totalMeshCounter+=target.CountFacets
            #we already have the ROI version of this PFC
            if self.CAD.intersectList[i] in self.CAD.ROIList:
                pass
            else:
                print("Adding target "+self.CAD.intersectList[i]+" to intersects with {:f} faces".format(target.CountFacets))
                numTargetFaces += target.CountFacets
                #append target data
                for face in target.Facets:
                    self.GYRO.CADtargetNames.append(self.CAD.intersectList[i]) #do this for future HF reassignment
                    targetPoints.append(face.Points)
                    targetNorms.append(face.Normal)

        #PFCs that are gyroSources
        #for i,target in enumerate(self.CAD.gyroMeshes):
        #    numGyroFaces += target.CountFacets
        #    #append target data
        #    for face in target.Facets:
        #        gyroPoints.append(face.Points)
        #        gyroNorms.append(face.Normal)
        #gyro sources
        #gyroPoints = np.asarray(gyroPoints)/1000.0 #scale to m
        #gyroNorms = np.asarray(gyroNorms)
        #self.GYRO.s1 = gyroPoints[:,0,:] #source point 1 of mesh triangle
        #self.GYRO.s2 = gyroPoints[:,1,:] #source point 2 of mesh triangle
        #self.GYRO.s3 = gyroPoints[:,2,:] #source point 3 of mesh triangle
        #self.GYRO.Ns = len(self.GYRO.s1)
        #self.GYRO.gyroCenters = tools.getTargetCenters(gyroPoints)

        #targets
        targetPoints = np.asarray(targetPoints)/1000.0 #scale to m
        targetNorms = np.asarray(targetNorms)
        self.GYRO.t1 = targetPoints[:,0,:] #target point 1 of mesh triangle
        self.GYRO.t2 = targetPoints[:,1,:] #target point 2 of mesh triangle
        self.GYRO.t3 = targetPoints[:,2,:] #target point 3 of mesh triangle
        self.GYRO.Nt = len(self.GYRO.t1)
        self.GYRO.intersectCenters = tools.getTargetCenters(targetPoints)
        self.GYRO.intersectNorms = np.zeros(targetNorms.shape)
        mag = np.linalg.norm(targetNorms,axis=1)
        for i in range(len(targetNorms)):
            self.GYRO.intersectNorms[i,:] = targetNorms[i,:] / mag[i]
        print("Total Gyro Intersect Faces: {:d}".format(self.GYRO.Nt))

        self.GYRO.N_CADROI = len(self.GYRO.CADROINames)
        #maps from Targets to ROI
        self.GYRO.CADTGT_CADROImap = np.arange(self.GYRO.N_CADROI)

        return

    def prepareGyroMaps(self, tIdx):
        """
        timestep dependent gyro calculation preparations

        there are mappings between various abstract containers, that are defined below.
        The mapping between containers is assigned variables with a <FROM|TO>map
        format.  Each container has centers, names, etc. associated with it.  Nested
        maps are represented in comments elsewhere in the code with (flawed) Dirac notation:
        ie: <ROI|PFC><PFC|GYRO> = <ROI|GYRO> = ROIPFCmap[PFCGYROmap]

        CADTGT:  all target faces, at various resolutions, from CAD
        CADROI:  all ROI faces, at single HF resolution, in order of CAD
        PFCROI:  all ROI faces, at single HF resolution, in order of PFCs
        HOT:  CADROI faces that are not optically shadowed ie hot
        PFC:  PFCROI faces on a specific PFC
        GYRO: PFC faces that are not shadowed
        HLX:  Faces that we are calculating helical trajectories on

        In the crappy picture below, non-parentheses variables are containers
        and parentheses variables are maps.  The lines signify the nesting

                          CADTGT
                             |
                             |
                    (CADTGT_CADROImap)
                             |
                             |
            ---------------CADROI-----(ROI_HOTmap)-------
            |                |                          |
            |                |                          |
            |         (CADROI_CADPFCmap)                |
            |                |                          |
     (CADROI_PFCmap)         |                          |
            |              PFCROI                       |
            |                |                          |
            |                |                          |
            |         (PFCROI_PFCmap)                  HOT-----IntersectRecord
            |                |                          |
            |                |                          |
            ----------------PFC                         |
                             |                          |
                             |                          |
                       (PFC_GYROmap)                    |
                             |                          |
                             |                          |
                            GYRO------(HOT_GYROmap)------
                             |
                             |
                       (GYRO_HLXmap)
                             |
                             |
                            HLX

        """

        Npoints = 0
        self.GYRO.N_HOT = 0
        #make arrays for the faces we care about (not optically shadowed)
        for i,PFC in enumerate(self.PFCs):
            if self.MHD.timesteps[tIdx] not in PFC.timesteps:
                pass
            else:
                #maps from CADROI to this PFC: <CADROI|PFC>
                #PFC.CADROI_PFCmap = np.where(np.array(self.GYRO.CADROINames)==PFC.name)[0]
                test = np.logical_and(np.array(self.GYRO.CADROINames)==PFC.name, np.array(self.GYRO.CADROIindexes)==i)
                PFC.CADROI_PFCmap = np.where(test==True)[0]
                #maps from PFC to GYRO (not optically shadowed) faces: <PFC|GYRO>
                PFC.PFC_GYROmap = np.where(PFC.shadowMasks[tIdx] == 0)[0]
                #maps from the CADROI to this PFCs gyro: <CADROI|PFC><PFC|GYRO>
                PFC.CADROI_GYROmap = PFC.CADROI_PFCmap[PFC.PFC_GYROmap]
                PFC.gyroCenters = PFC.centers[PFC.PFC_GYROmap]
                PFC.N_gyroCenters = len(PFC.gyroCenters)

                if i==0:
                    #maps from CADROI to HOT (all PFCs not shadowed) faces: <CADROI|HOT>
                    self.GYRO.CADROI_HOTmap = PFC.CADROI_GYROmap
                    self.GYRO.PFCROI_HOTmap = PFC.PFC_GYROmap
                    self.GYRO.PFCROINames = [PFC.name]*len(PFC.centers)
                    self.GYRO.PFCROIindexes = np.ones((len(PFC.centers)))*i
                    #maps from CAD indexes (not always the same) to PFC indexes (always from PFC file)
                    #<CADROI|PFCROI>
                    self.GYRO.CADROI_PFCROImap = PFC.CADROI_PFCmap
                else:
                    self.GYRO.CADROI_HOTmap = np.append(self.GYRO.CADROI_HOTmap, PFC.CADROI_GYROmap)
                    self.GYRO.PFCROI_HOTmap = np.append(self.GYRO.PFCROI_HOTmap, PFC.PFC_GYROmap+Npoints)
                    self.GYRO.PFCROINames += [PFC.name]*len(PFC.centers)
                    self.GYRO.PFCROIindexes = np.append(self.GYRO.PFCROIindexes, np.ones((len(PFC.centers)))*i)
                    self.GYRO.CADROI_PFCROImap = np.append(self.GYRO.CADROI_PFCROImap, PFC.CADROI_PFCmap)

                self.GYRO.N_HOT += int(PFC.N_gyroCenters)
                Npoints += len(PFC.centers)
                #maps from HOT to GYRO: <CAD|HOT|GYRO> or <PFC|HOT|GYRO>
                #PFC.CADHOT_GYROmap = np.where(np.array(self.GYRO.CADROINames)[self.GYRO.CADROI_HOTmap]==PFC.name)[0]
                #PFC.PFCHOT_GYROmap = np.where(np.array(self.GYRO.PFCROINames)[self.GYRO.PFCROI_HOTmap]==PFC.name)[0]
                test = np.logical_and(np.array(self.GYRO.CADROINames)[self.GYRO.CADROI_HOTmap]==PFC.name, np.array(self.GYRO.CADROIindexes)[self.GYRO.CADROI_HOTmap]==i)
                PFC.CADHOT_GYROmap = np.where(test==True)[0]
                test = np.logical_and(np.array(self.GYRO.PFCROINames)[self.GYRO.PFCROI_HOTmap]==PFC.name, np.array(self.GYRO.PFCROIindexes)[self.GYRO.CADROI_HOTmap]==i)
                PFC.PFCHOT_GYROmap = np.where(test==True)[0]

        #create mapping between ALLPFCs and ROI (because CAD list order can be diff
        #from PFC list order)
        for i,PFC in enumerate(self.PFCs):
            if self.MHD.timesteps[tIdx] not in PFC.timesteps:
                pass
            else:
                #maps from PFCROI to this PFC: <PFCROI|PFC>
                #PFC.PFCROI_PFCmap = np.where(np.array(self.GYRO.PFCROINames)==PFC.name)[0]
                test = np.logical_and(np.array(self.GYRO.PFCROINames)==PFC.name, np.array(self.GYRO.PFCROIindexes)==i)
                PFC.PFCROI_PFCmap = np.where(test==True)[0]
                #maps from targets to this PFC: <CADTGT|CADROI><CADROI|PFCROI><PFCROI|PFC>
                PFC.CADTGT_PFCmap = self.GYRO.CADTGT_CADROImap[PFC.CADROI_PFCmap]


        print("Total Gyro ROI Faces: {:d}".format(self.GYRO.N_CADROI))
        print("Gyro faces not optically shadowed: {:d}".format(self.GYRO.N_HOT))
        self.GYRO.gyroPowMatrix = np.zeros((self.GYRO.Nt))
        self.GYRO.gyroHFMatrix = np.zeros((self.GYRO.Nt))
        self.GYRO.gyroNanPower = 0.0
        #set up intersectRecord, which records index of intersection face
        #this 4D array has:
        #one dimension for gyroPhase angles,
        #one dimension for vPhases,
        #one dimension for vSlices,
        #and one dimesion for the PFC.centers points we are tracing
        #each element is the face that was intersected for that macroparticle
        self.GYRO.intersectRecord = np.ones((self.GYRO.N_gyroPhase,
                                            self.GYRO.N_vPhase,
                                            self.GYRO.N_vSlice,
                                            self.GYRO.N_HOT), dtype=int)*np.NaN

        self.GYRO.hdotn = np.ones((self.GYRO.N_gyroPhase,
                                            self.GYRO.N_vPhase,
                                            self.GYRO.N_vSlice,
                                            self.GYRO.N_HOT), dtype=int)*np.NaN
        return


    def intersectRecordCSV(self, tPath):
        """
        writes intersectRecord to CSV file
        """
        for gyroPhase in range(self.GYRO.N_gyroPhase):
            for vPhase in range(self.GYRO.N_vPhase):
                for vSlice in range(self.GYRO.N_vSlice):
                    file = tPath+'intersectRecord_All_{:d}_{:d}_{:d}.dat'.format(gyroPhase,vPhase,vSlice)
                    #self.GYRO.writeIntersectRecord(gyroPhase,vPhase,vSlice,self.GYRO.CADROI_HOTmap,file)
                    self.GYRO.writeIntersectRecord(gyroPhase,vPhase,vSlice,self.GYRO.PFCROI_HOTmap,file)

        return


    #--- Generic Outputs + File Saving ---

    def combinePFCpointcloud(self, runList, tPath, tIdx):
        """
        Combines multiple pointclouds into a single pointcloud then saves to file
        Run this function once for each timestep

        vtpMeshMask saves a vtp file
        vtpPCMask saves a vtk file
        csvMask saves a csv file

        """
        vtpMeshMask = self.IO.vtpMeshMask
        vtpPCMask = self.IO.vtpPCMask
        csvMask = self.IO.csvMask

        hfOptical = []
        hfGyro = []
        hfRad = []
        hfAll = []
        shadow =[]
        powerDir =[]
        shadowGyro = []
        shadowRad = []
        bdotn = []
        psi = []
        Bp = []
        Bt = []
        Br = []
        Bz = []
        norm = np.array([])
        bField = np.array([])

        mesh = self.CAD.createEmptyMesh()
        #update mesh placement to reflect global translations
        mesh = self.CAD.globalMeshTranslation(mesh)

        centers = np.array([])
        Npoints = 0
        for PFC in self.PFCs:
            if self.MHD.timesteps[tIdx] not in PFC.timesteps:
                print("This timestep not in PFC.timesteps. ")
                print("If this is an error, check your PFC CSV file time bounds.")
                print("length if MHD.timesteps: {:d}".format(len(self.MHD.timesteps)))
                print("Length of PFC.qOptList = {:d}".format(len(PFC.qOpticalList)))
                print("Timestep index: {:d}".format(tIdx))
                print("Timestep [s]: {:d}".format(self.MHD.timesteps[tIdx]))
                print("Skipping to next PFC...")
                continue

            mesh.addMesh(PFC.mesh)

            if 'hfOpt' in runList:
                hfOptical.append(PFC.qOpticalList[tIdx].copy())
                shadow.append(PFC.shadowMasks[tIdx].copy())
                hfAll.append(PFC.qOpticalList[tIdx].copy())
            if 'hfGyro' in runList:
                hfGyro.append(PFC.qGyroList[tIdx].copy())
                shadowGyro.append(PFC.gyroShadowMaskList[tIdx].copy())
                if 'hfOpt' not in runList: #when we run HEAT twice, 2nd time gyro only
                    hfAll.append(PFC.qOpticalList[tIdx].copy()+PFC.qGyroList[tIdx].copy())
                else:
                    hfAll[-1]+=PFC.qGyroList[tIdx].copy()
            if 'hfRad' in runList:
                hfRad.append(PFC.qRadList[tIdx].copy())
                shadowRad.append(PFC.radShadowMaskList[tIdx].copy())
                if 'hfOpt' not in runList: #when we run HEAT for only rad
                    hfAll.append(PFC.qRadList[tIdx].copy())
                else:
                    hfAll[-1]+=PFC.qRadList[tIdx].copy()
            if 'pwrDir' in runList:
                powerDir.append(PFC.powerDir.copy())
            if 'bdotn' in runList:
                bdotn.append(PFC.bdotn.copy())
            if 'psiN' in runList:
                psi.append(PFC.psimin.copy())
            if 'norm' in runList:
                norm = np.append(norm, PFC.norms.copy())
            if 'B' in runList:
                bField = np.append(bField, PFC.Bxyz.copy())
                #Bt.append(PFC.Bt.copy())
                #Bp.append(PFC.Bp.copy())
                #Br.append(PFC.Br.copy())
                #Bz.append(PFC.Bz.copy())
            #note that I don't do the normal vector norm (its same every timestep)
            #user can just get norm individually for each tile
            Npoints += len(PFC.centers)
            centers = np.append(centers,PFC.centers)

        #now build something we can write to csv (ie numpy)
        hfOpticalNumpy = np.array([])
        hfGyroNumpy = np.array([])
        hfRadNumpy = np.array([])
        hfAllNumpy = np.array([])
        shadowNumpy = np.array([])
        shadowGyroNumpy = np.array([])
        shadowRadNumpy = np.array([])
        powerDirNumpy = np.array([])
        bdotnNumpy = np.array([])
        psiNumpy = np.array([])
        normNumpy = np.array([])
        BpNumpy = np.array([])
        BtNumpy = np.array([])
        BrNumpy = np.array([])
        BzNumpy = np.array([])
        for arr in hfOptical:
            hfOpticalNumpy = np.append(hfOpticalNumpy, arr)
        for arr in hfGyro:
            hfGyroNumpy = np.append(hfGyroNumpy, arr)
        for arr in hfRad:
            hfRadNumpy = np.append(hfRadNumpy, arr)
        for arr in hfAll:
            hfAllNumpy = np.append(hfAllNumpy, arr)
        for arr in shadow:
            shadowNumpy = np.append(shadowNumpy, arr)
        for arr in shadowGyro:
            shadowGyroNumpy = np.append(shadowGyroNumpy, arr)
        for arr in shadowRad:
            shadowRadNumpy = np.append(shadowRadNumpy, arr)
        for arr in powerDir:
            powerDirNumpy = np.append(powerDirNumpy, arr)
        for arr in bdotn:
            bdotnNumpy = np.append(bdotnNumpy, arr)
        for arr in psi:
            psiNumpy = np.append(psiNumpy, arr)
        #for arr in Bp:
        #    BpNumpy = np.append(BpNumpy, arr)
        #for arr in Bt:
        #    BtNumpy = np.append(BtNumpy, arr)
        #for arr in Br:
        #    BrNumpy = np.append(BrNumpy, arr)
        #for arr in Bz:
        #    BzNumpy = np.append(BzNumpy, arr)

        tag='all'
        centers = centers.reshape(Npoints,3)

        #write all the files
        if 'hfOpt' in runList:
            prefix = 'HF_optical'
            label = '$MW/m^2$'
            if csvMask == True:
                self.IO.writePointCloudCSV(centers,hfOpticalNumpy,tPath,label,tag,prefix)
                self.IO.writePointCloudCSV(centers,shadowNumpy,tPath,'shadowMask',tag,'shadowMask')
            if vtpPCMask == True:
                self.IO.writePointCloudVTP(centers,hfOpticalNumpy,label,prefix,tPath,tag)
                self.IO.writePointCloudVTP(centers,shadowNumpy,'shadowMask','shadowMask',tPath,tag)
            if vtpMeshMask == True:
                self.IO.writeMeshVTP(mesh, hfOpticalNumpy, label, prefix, tPath, tag)
                self.IO.writeMeshVTP(mesh, shadowNumpy, 'shadowMask','shadowMask', tPath, tag)

        if 'hfGyro' in runList:
            prefix = 'HF_gyro'
            label = '$MW/m^2$'
            if csvMask == True:
                self.IO.writePointCloudCSV(centers,hfGyroNumpy,tPath,label,tag,prefix)
                self.IO.writePointCloudCSV(centers,shadowGyroNumpy,tPath,'shadowMask',tag,'shadowMaskGyro')
            if vtpPCMask == True:
                self.IO.writePointCloudVTP(centers,hfGyroNumpy,label,prefix,tPath,tag)
                self.IO.writePointCloudVTP(centers,shadowGyroNumpy,'shadowMask','shadowMaskGyro',tPath,tag)
            if vtpMeshMask == True:
                self.IO.writeMeshVTP(mesh, hfGyroNumpy, label, prefix, tPath, tag)
                self.IO.writeMeshVTP(mesh, shadowGyroNumpy, 'shadowMask','shadowMaskGyro', tPath, tag)

        if 'hfRad' in runList:
            prefix = 'HF_rad'
            label = '$MW/m^2$'
            if csvMask == True:
                self.IO.writePointCloudCSV(centers,hfRadNumpy,tPath,label,tag,prefix)
                self.IO.writePointCloudCSV(self.RAD.sources,self.RAD.sourcePower,tPath,'$MW$',tag,'Prad')
                self.IO.writePointCloudCSV(centers,shadowRadNumpy,tPath,'shadowMask',tag,'shadowMaskRad')
            if vtpPCMask == True:
                self.IO.writePointCloudVTP(centers,hfRadNumpy,label,prefix,tPath,tag)
                self.IO.writePointCloudVTP(self.RAD.sources,self.RAD.sourcePower,'$MW$','Prad',tPath,tag)
                self.IO.writePointCloudVTP(centers,shadowRadNumpy,'shadowMask','shadowMaskRad',tPath,tag)
            if vtpMeshMask == True:
                self.IO.writeMeshVTP(mesh, hfRadNumpy, label, prefix, tPath, tag)
                self.IO.writeMeshVTP(mesh, shadowRadNumpy, 'shadowMask','shadowMaskRad', tPath, tag)

        #write allSources file, superposition of all fluxes
        if 'hfOpt' in runList or 'hfGyro' in runList or 'hfRad' in runList:
            prefix = 'HF_allSources'
            if csvMask == True:
                self.IO.writePointCloudCSV(centers,hfAllNumpy,tPath,label,tag,prefix)
            if vtpPCMask == True:
                self.IO.writePointCloudVTP(centers,hfAllNumpy,label,prefix,tPath,tag)
            if vtpMeshMask == True:
                self.IO.writeMeshVTP(mesh, hfAllNumpy, label, prefix, tPath, tag)

        if 'shadowPC' in runList:
            prefix = 'shadowMask'
            label = 'shadowMask'
            if csvMask == True:
                self.IO.writePointCloudCSV(centers,shadowNumpy,tPath,label,tag,prefix)
            if vtpPCMask == True:
                self.IO.writePointCloudVTP(centers,shadowNumpy,label,prefix,tPath,tag)
            if vtpMeshMask == True:
                self.IO.writeMeshVTP(mesh, shadowNumpy, label, prefix, tPath, tag)

        if 'pwrDir' in runList:
            prefix = 'powerDir'
            label = 'powerDir'
            if csvMask == True:
                self.IO.writePointCloudCSV(centers,powerDirNumpy,tPath,label,tag,prefix)
            if vtpPCMask == True:
                self.IO.writePointCloudVTP(centers,powerDirNumpy,label,prefix,tPath,tag)
            if vtpMeshMask == True:
                self.IO.writeMeshVTP(mesh, powerDirNumpy, label, prefix, tPath, tag)

        if 'bdotn' in runList:
            prefix = 'bdotn'
            label = '$\hat{b} \cdot \hat{n}$'
            if csvMask == True:
                self.IO.writePointCloudCSV(centers,bdotnNumpy,tPath,label,tag,prefix)
            if vtpPCMask == True:
                self.IO.writePointCloudVTP(centers,bdotnNumpy,label,prefix,tPath,tag)
            if vtpMeshMask == True:
                self.IO.writeMeshVTP(mesh, bdotnNumpy, label, prefix, tPath, tag)

        if 'psiN' in runList:
            prefix = 'psiN'
            label = '$\psi_N$'
            if csvMask == True:
                self.IO.writePointCloudCSV(centers,psiNumpy,tPath,label,tag,prefix)
            if vtpPCMask == True:
                self.IO.writePointCloudVTP(centers,psiNumpy,label,prefix,tPath,tag)
            if vtpMeshMask == True:
                self.IO.writeMeshVTP(mesh, psiNumpy, label, prefix, tPath, tag)

        if 'norm' in runList:
            prefix='NormGlyph'
            header = "X,Y,Z,Nx,Ny,Nz"
            norm = norm.reshape(Npoints,3)
            label = "N"
            if csvMask == True:
                self.IO.writeGlyphCSV(centers,norm,tPath,prefix,header,tag)
            if vtpPCMask == True:
                self.IO.writeGlyphVTP(centers,norm,label,prefix,tPath,tag)

        if 'B' in runList:
            bField = bField.reshape(Npoints,3)
            prefix='BfieldGlyph'
            header = "X,Y,Z,Bx,By,Bz"
            label = "B [T]"
            if csvMask == True:
                self.IO.writeGlyphCSV(centers,bField,tPath,prefix,header,tag)
            if vtpPCMask == True:
                self.IO.writeGlyphVTP(centers,bField,label,prefix,tPath,tag)

        print("Wrote combined pointclouds")
        log.info("Wrote combined pointclouds")
        return

    def combineTimeSteps(self, runList, t):
        """
        save composite csv from each timestep into a single directory for
        making paraview movies
        """
        movieDir = self.MHD.shotPath + 'paraview/'
        tPath = self.MHD.shotPath + self.tsFmt.format(t) + '/'

        #first try to make new directory
        tools.makeDir(movieDir, clobberFlag=False, mode=self.chmod, UID=self.UID, GID=self.GID)
        tStr = self.tsFmt.format(t)
        if 'hfOpt' in runList:
            src = tPath + 'HF_optical_all.csv'
            dest = movieDir + 'hfOptical_'+tStr+'.csv'
            shutil.copy(src,dest)
            src = tPath + '/paraview/shadowMask_all_mesh.vtp'
            dest = movieDir + 'shadowMask_mesh_'+tStr+'.vtp'
            shutil.copy(src,dest)
        if 'shadowPC' in runList:
            src = tPath + 'shadowMask_all.csv'
            dest = movieDir + 'shadowMask_'+tStr+'.csv'.format(t)
            shutil.copy(src,dest)
        if 'pwrDir' in runList:
            src = tPath + 'powerDir_all.csv'
            dest = movieDir + 'powerDir_'+tStr+'.csv'.format(t)
            shutil.copy(src,dest)
        if 'bdotn' in runList:
            src = tPath + 'bdotn_all.csv'
            dest = movieDir + 'bdotn_'+tStr+'.csv'.format(t)
            shutil.copy(src,dest)
        if 'psiN' in runList:
            src = tPath + 'psiN_all.csv'
            dest = movieDir + 'psiN_'+tStr+'.csv'.format(t)
            shutil.copy(src,dest)
        if 'norm' in runList:
            src = tPath + 'NormGlyph_all.csv'
            dest = movieDir + 'NormGlyph_'+tStr+'.csv'.format(t)
            shutil.copy(src,dest)
        if 'B' in runList:
            src = tPath + 'BfieldGlyph_all.csv'
            dest = movieDir + 'BfieldGlyph_'+tStr+'.csv'.format(t)
            shutil.copy(src,dest)
        if 'hfGyro' in runList:
            src = tPath + 'HF_gyro_all.csv'
            dest = movieDir + 'hfGyro_'+tStr+'.csv'.format(t)
            shutil.copy(src,dest)
            src = tPath + 'HF_allSources_all.csv'
            dest = movieDir + 'hfAll_'+tStr+'.csv'.format(t)
            shutil.copy(src,dest)
            src = tPath + 'shadowMaskGyro_all.csv'
            dest = movieDir + 'shadowMaskGyro_'+tStr+'.csv'.format(t)
            shutil.copy(src,dest)

        #set tree permissions
        tools.recursivePermissions(movieDir, self.UID, self.GID, self.chmod)

        return

    def psiPC(self, PFC):
        """
        creates a poloidal flux, psi, point cloud on tile surface
        you need to have run the cad, mhd, and hf initialization processes
        before running this function
        """
        #PFC.shadowed_mask = np.zeros((len(PFC.shadowed_mask)))
        self.getPsiEverywhere(PFC, PFC.tag)

        print("Completed psiN calculation")
        log.info("Completed psiN calculation")

        return

    def getPsiEverywhere(self, PFC, save2File=True, tag=None):
        """
        get psi all over the PFC (including shadowed regions).
        """
        #Run MAFOT laminar for 3D plasmas
        if self.plasma3D.plasma3Dmask:
#            CTLfile=PFC.controlfilePath + PFC.controlfile
#            self.MHD.writeControlFile(CTLfile, PFC.t, PFC.mapDirection, mode='laminar')
#            self.MHD.writeMAFOTpointfile(PFC.centers,PFC.gridfile)
#            self.MHD.runMAFOTlaminar(PFC.gridfile,PFC.controlfilePath,PFC.controlfile,self.NCPUs)
#            self.HF.readMAFOTLaminarOutput(PFC,PFC.outputFile)
#            use = np.where(PFC.psimin < 10)[0]
#            os.remove(PFC.outputFile)
            print('Solving for 3D plasmas with MAFOT')
            log.info('Solving for 3D plasmas with MAFOT')
            self.plasma3D.updatePointsFromCenters(PFC.centers)
            self.plasma3D.launchLaminar(self.NCPUs, tag = 'psiOnly')
            self.plasma3D.cleanUp(tag = 'psiOnly')      # removes the MAFOT log files
            invalid = self.plasma3D.checkValidOutput()    # this does not update self.plasma3D.psimin
            if(np.sum(invalid) > 0): 
                print('****** WARNING *******')
                print('psimin could not be computed for all points.')
                print('Failed points will have psimin = 10.')
                print('Reason: they are most likely outside the M3D-C1 simulation domain.\n')
            PFC.psimin = self.plasma3D.psimin     # this defines and declares PFC.psimin
            
        #get psi from gfile for 2D plasmas
        else:
            print('Solving for 2D plasmas with EFIT')
            log.info('Solving for 2D plasmas with EFIT')
            PFC.shadowed_mask = np.zeros((len(PFC.shadowed_mask)))
            self.MHD.psi2DfromEQ(PFC)

        prefix = 'psiN'
        label = '$\psi_N$'
        path = PFC.controlfilePath
        tag=None
        if self.IO.csvMask == True:
            self.IO.writePointCloudCSV(PFC.centers,PFC.psimin,path,label,tag,prefix)
        if self.IO.vtpPCMask == True:
            self.IO.writePointCloudVTP(PFC.centers,PFC.psimin,label,prefix,path,tag)
        if self.IO.vtpMeshMask == True:
            self.IO.writeMeshVTP(PFC.mesh, PFC.psimin, label, prefix, path, tag)

        return


    #--- Default I/O and dicts ---

    def getDefaultDict(self):
        """
        returns an empty dict with each inputFile parameter
        """
        emptyDict = {
                    'gridRes': None,
                    'shot':None,
                    'tmin':None,
                    'tmax':None,
                    'traceLength': None,
                    'dpinit': None,
                    'dataPath': None,
                    'hfMode': None,
                    'lqCN': None,
                    'lqCF': None,
                    'lqPN': None,
                    'lqPF': None,
                    'lqCNmode': None,
                    'lqCFmode': None,
                    'lqPNmode': None,
                    'lqPFmode': None,
                    'S': None,
                    'fracCN': None,
                    'fracCF': None,
                    'fracPN': None,
                    'fracPF': None,
                    'fracUI': None,
                    'fracUO': None,
                    'fracLI': None,
                    'fracLO': None,
                    'Pinj': None,
                    'coreRadFrac' : None,
                    'qBG' : None,
                    'fG' : None,
                    'qFilePath' : None,
                    'qFileTag' : None,
                    'N_gyroSteps': None,
                    'gyroDeg': None,
                    'gyroT_eV': None,
                    'N_vSlice': None,
                    'N_vPhase': None,
                    'N_gyroPhase': None,
                    'ionMassAMU': None,
                    'vMode': None,
                    'ionFrac': None,
                    'gyroSources': None,
                    'OFtMin': None,
                    'OFtMax': None,
                    'deltaT': None,
                    'writeDeltaT': None,
                    'STLscale': None,
                    'meshMinLev': None,
                    'meshMaxLev': None,
                    'material': None,
                    }
        return emptyDict

    def loadInputs(self, inFile=None):
        """
        loads defaults from file rather than from GUI
        """
        self.setInitialFiles()

        if inFile is not None:
            self.infile = inFile

        tools.initializeInput(self.MHD, self.infile)
        tools.initializeInput(self.CAD, self.infile)
        tools.initializeInput(self.HF, self.infile)
        tools.initializeInput(self.GYRO, self.infile)
        tools.initializeInput(self.FIL, self.infile)
        tools.initializeInput(self.RAD, self.infile)
        tools.initializeInput(self.OF, self.infile)

        inputDict = {
                    'shot': self.MHD.shot,
                    'tmin': self.MHD.tmin,
                    'tmax': self.MHD.tmax,
                    'traceLength': self.MHD.traceLength,
                    'dpinit': self.MHD.dpinit,
                    'gridRes': self.CAD.gridRes,
                    'hfMode': self.HF.hfMode,
                    'lqEich': self.HF.lqCN,
                    'S': self.HF.S,
                    'SMode': self.HF.SMode,
                    'lqCN': self.HF.lqCN,
                    'lqCF': self.HF.lqCF,
                    'lqPN': self.HF.lqPN,
                    'lqPF': self.HF.lqPF,
                    'lqCNmode': self.HF.lqCNmode,
                    'lqCFmode': self.HF.lqCFmode,
                    'lqPNmode': self.HF.lqPNmode,
                    'lqPFmode': self.HF.lqPFmode,
                    'fracCN': self.HF.fracCN,
                    'fracCF': self.HF.fracCF,
                    'fracPN': self.HF.fracPN,
                    'fracPF': self.HF.fracPF,
                    'Pinj': self.HF.Pinj,
                    'coreRadFrac' : self.HF.coreRadFrac,
                    'fracUI':self.HF.fracUI,
                    'fracUO':self.HF.fracUO,
                    'fracLI':self.HF.fracLI,
                    'fracLO':self.HF.fracLO,
                    'qBG' : self.HF.qBG,
                    'fG' : self.HF.fG,
                    'qFilePath': self.HF.qFilePath,
                    'qFileTag': self.HF.qFileTag,
                    'OFtMin': self.OF.OFtMin,
                    'OFtMax': self.OF.OFtMax,
                    'deltaT': self.OF.deltaT,
                    'writeDeltaT': self.OF.writeDeltaT,
                    'STLscale': self.OF.STLscale,
                    'meshMinLevel': self.OF.meshMinLevel,
                    'meshMaxLevel': self.OF.meshMaxLevel,
                    'material': self.OF.material,
                    'N_gyroSteps': self.GYRO.N_gyroSteps,
                    'gyroDeg': self.GYRO.gyroDeg,
                    'gyroT_eV': self.GYRO.gyroT_eV,
                    'N_vSlice': self.GYRO.N_vSlice,
                    'N_vPhase': self.GYRO.N_vPhase,
                    'N_gyroPhase': self.GYRO.N_gyroPhase,
                    'ionMassAMU': self.GYRO.ionMassAMU,
                    'vMode': self.GYRO.vMode,
                    'ionFrac': self.GYRO.ionFrac,
                    'gyroSources': self.GYRO.gyroSources,
                    'phiMin':self.RAD.phiMin,
                    'phiMax':self.RAD.phiMax,
                    'Ntor':self.RAD.Ntor,
                    'Nref':self.RAD.Nref,
                    }
        print("Loaded inputs")

        return inputDict

    def getCurrentInputs(self):
        """
        loads current values for input file variables
        """
        inputDict = {
                    'shot': self.MHD.shot,
                    'tmin': self.MHD.tmin,
                    'tmax': self.MHD.tmax,
                    'traceLength': self.MHD.traceLength,
                    'dpinit': self.MHD.dpinit,
                    'gridRes': self.CAD.gridRes,
                    'hfMode': self.HF.hfMode,
                    'lqEich': self.HF.lqCN,
                    'S': self.HF.S,
                    'SMode': self.HF.SMode,
                    'lqCN': self.HF.lqCN,
                    'lqCF': self.HF.lqCF,
                    'lqPN': self.HF.lqPN,
                    'lqPF': self.HF.lqPF,
                    'lqCNmode': self.HF.lqCNmode,
                    'lqCFmode': self.HF.lqCFmode,
                    'lqPNmode': self.HF.lqPNmode,
                    'lqPFmode': self.HF.lqPFmode,
                    'fracCN': self.HF.fracCN,
                    'fracCF': self.HF.fracCF,
                    'fracPN': self.HF.fracPN,
                    'fracPF': self.HF.fracPF,
                    'Pinj': self.HF.Pinj,
                    'coreRadFrac' : self.HF.coreRadFrac,
                    'fracUI':self.HF.fracUI,
                    'fracUO':self.HF.fracUO,
                    'fracLI':self.HF.fracLI,
                    'fracLO':self.HF.fracLO,
                    'qBG' : self.HF.qBG,
                    'fG' : self.HF.fG,
                    'qFilePath': self.HF.qFilePath,
                    'qFileTag': self.HF.qFileTag,
                    'OFtMin': self.OF.OFtMin,
                    'OFtMax': self.OF.OFtMax,
                    'deltaT': self.OF.deltaT,
                    'writeDeltaT': self.OF.writeDeltaT,
                    'STLscale': self.OF.STLscale,
                    'meshMinLevel': self.OF.meshMinLevel,
                    'meshMaxLevel': self.OF.meshMaxLevel,
                    'material': self.OF.material,
                    'N_gyroSteps': self.GYRO.N_gyroSteps,
                    'gyroDeg': self.GYRO.gyroDeg,
                    'gyroT_eV': self.GYRO.gyroT_eV,
                    'N_vSlice': self.GYRO.N_vSlice,
                    'N_vPhase': self.GYRO.N_vPhase,
                    'N_gyroPhase': self.GYRO.N_gyroPhase,
                    'ionMassAMU': self.GYRO.ionMassAMU,
                    'vMode': self.GYRO.vMode,
                    'ionFrac': self.GYRO.ionFrac,
                    'gyroSources': self.GYRO.gyroSources,
                    'phiMin':self.RAD.phiMin,
                    'phiMax':self.RAD.phiMax,
                    'Ntor':self.RAD.Ntor,
                    'Nref':self.RAD.Nref,
                    }
        print("Loaded current inputs")

        return inputDict

    def loadPFCParts(self):
        """
        loads parts list from an input file
        """
        with open(self.IntersectFile) as f:
            lines = f.readlines()

        for idx, line in enumerate(lines):
            lines[idx] = line.replace('#','').rstrip()

        return lines[:]

    def loadPFCDefaults(self):
        """
        returns two lists
        1) list of parts to calculate HF on
        2) list of parts to check for intersections with
        """
        parts = pd.read_csv(self.PartsFile, sep=',', comment='#', names=['parts'], skipinitialspace=True)
        intersects = pd.read_csv(self.IntersectFile, sep=',', comment='#', names=['intersects'], skipinitialspace=True)
        return parts['parts'].to_list(), intersects['intersects'].to_list()

    def writePFCs(self,parts,intersects):
        """
        writes a PartsFile and an IntersectFile.  Updates the respective class
        variables so that subsequent function calls reflect these new files.
        """
        allParts = self.loadPFCParts()
        path, default = os.path.split(self.PartsFile)
        self.PartsFile = path + '/userParts.csv'
        self.IntersectFile = path + '/userIntersects.csv'

        with open(self.PartsFile, 'w') as f:
            for name in allParts:
                if name in parts:
                    f.write(name+'\n')
                else:
                    f.write('#'+name+'\n')

        with open(self.IntersectFile, 'w') as f:
            for name in allParts:
                if name in intersects:
                    f.write(name+'\n')
                else:
                    f.write('#'+name+'\n')

        return


    #--- OpenFOAM ---

    def loadOF(self,OFtMin,OFtMax,OFminMeshLevel,OFmaxMeshLevel,
                      OFSTLscale, OFbashrc, OFdeltaT, OFwriteDeltaT, materialSelect):
        """
        loads user OF GUI settings

        OFtMin is when we start OF simulation (can be before HF)
        OFtMax is when we stop OF simulation (can be after HF)
        OFminMeshLev is minimum refinement level for snappyhexmesh (default is 1)
        OFminMeshLev is maximum refinement level for snappyhexmesh (default is 3)
        OFSTLscale is scalar for unit conversion (default is 1)
        OFbashrc is file location on system to source OF binaries / libs
        OFdeltaT is timestep size for FVM simulation.  Defaults to 1ms (0.001s)
        """
        self.OF.OFtMin = float(OFtMin) #[s] for openfoam
        self.OF.OFtMax = float(OFtMax) #[s] for openfoam
        self.OF.meshMinLevel = int(OFminMeshLevel)
        self.OF.meshMaxLevel = int(OFmaxMeshLevel)
        self.OF.STLscale = OFSTLscale
        self.OF.cmd3Dmesh = 'meshAndPatch'
        #the OF bashrc must be sourced before running OF
        self.OF.cmdSourceOF = 'source ' + OFbashrc
        self.OF.OFbashrc = OFbashrc
        self.OF.cmdThermal = 'runThermal'
        self.OF.cmdTprobe = 'runTprobe'
        self.OF.deltaT = float(OFdeltaT) #this comes in [sec]
        self.OF.writeDeltaT = float(OFwriteDeltaT) #this comes in [sec]
        self.OF.material = materialSelect

        print("Material Selection: "+self.OF.material)

        print("Loaded OF data")
        log.info("Loaded OF data")
        return

    def runOpenFOAM(self):
        """
        sets up and runs OpenFOAM finite volume simulation to determine
        temperature distribution in a PFC.  For use with time varying multiple
        tile cases

        Note that HEAT must have been run BEFORE running this function
        The user cannot change PFC, MHD, CAD, or HF, settings in GUI in between
        running HEAT to generate HF and this function, because it depends on all
        of them. Reads heat flux csv from HEAT tree for each timestep and
        applies as boundary condition for openFOAM FVM simulation, so you need
        the heat flux csvs to be in the tree already

        HEAT calculates heat fluxes at discrete timesteps.  Because these may
        not always be uniform in time (ie every millisecond) we need a method
        for resolving the discrepancies between the various timesteps we have in
        HEAT.  We have three different timestep variables that we need to juggle:
            - MHD.timesteps: timesteps where we have equilibrium data
            - PFC.timesteps: subset of MHD timesteps for each PFC tile
            - OF.timesteps: evenly spaced timesteps for FVM analyses

        In order to couple these timestep variables, we need to have conditionals
        that tests whether each OF.timestep is:
            - in MHD.timesteps?
            - in PFC.timesteps?

        Additionally, for each OF.timestep, there are three potential cases:
        1)  If the OF.timestep aligns perfectly with a PFC timestep the boundary
            condition is easy, we just assign the heat flux HEAT calculated for that
            timestep as the boundary condition.
        2)  If, however, the OF.timestep is in between PFC.timesteps, then we
            do not write anything and openFOAM linearly interpolates (in time)
            the heat flux between PFC.timesteps
        3) There is one more case, when we are outside of the MHD.timesteps.  This
            can happen when you want to run your FVM simulation for a duration longer
            than the plasma discharge (ie to capture the exponential decay of
            temperature within a PFC for a few minutes after a shot ends).  Here
            I just assign a heat flux of 0 MW/m^2 to the boundary
        """
        #uncomment this line when you need to patch the HF before T calc
        #input("Patch files then press enter to continue...")

        print('Setting Up OF run')
        log.info('Setting Up OF run')

        #set up base OF directory for this discharge
        self.OF.OFDir = self.MHD.shotPath + 'openFoam'
        self.OF.caseDir = self.MHD.shotPath + 'openFoam/heatFoam'
        tools.makeDir(self.OF.caseDir, clobberFlag=True, mode=self.chmod, UID=self.UID, GID=self.GID)

        #set up directory for all .foam files
        #self.OF.allFoamsDir = self.OF.caseDir + '/allFoams'
        #tools.makeDir(self.OF.allFoamsDir, clobberFlag=False, mode=self.chmod, UID=self.UID, GID=self.GID)
        #set up OF parts for each PFC part
        for PFC in self.PFCs:
            #check if PFC is a gyroSource Plane
            if hasattr(self.GYRO, 'gyroSourceTag'):
                #check if PFC is a gyroSource Plane
                if self.GYRO.gyroSourceTag == 'allROI':
                    pass
                else:
                    if PFC.name in self.GYRO.gyroSources:
                        print("Not including "+PFC.name+" in thermal analysis")
                        continue

            print("Running openFOAM for PFC: "+PFC.name)
            log.info("Running openFOAM for PFC: "+PFC.name)
            partDir = self.OF.caseDir + '/' + PFC.name.replace(" ", "_")
            self.OF.partDir = partDir
            #replace spaces with underscores to prevent pyfoam from reading args as
            # space delimited list
            self.OF.partName = PFC.name.replace(" ", "_")

            #tools.makeDir(partDir, clobberFlag=True, mode=self.chmod, UID=self.UID, GID=self.GID)
            #copy heatFoam template directory to this location
            try:
                shutil.copytree(self.OF.templateCase, partDir)
                if self.OF.OFtMin != 0:
                    t0 = partDir+'/0'
                    t0new = partDir+'/{:f}'.format(self.OF.OFtMin).rstrip('0').rstrip('.')
                    os.rename(t0, t0new)
            except OSError as e:
                print('COULD NOT COPY TEMPLATE DIRECTORY!  Aborting!')
                print(e)
                return

            #Set up partDir with user selected material properties
            print("Material Selection: "+self.OF.material)
            matDst = partDir + '/constant/'
            if self.OF.material == "ATJ":
                matSrc = self.OF.materialDir + '/ATJ/'
            elif self.OF.material == "MOLY":
                matSrc = self.OF.materialDir + '/MOLY/'
            elif self.OF.material == "TUNG":
                matSrc = self.OF.materialDir + '/TUNG/'
            elif self.OF.material == "TUNG_SPARC":
                matSrc = self.OF.materialDir + '/TUNG_SPARC/'
            elif self.OF.material == "SGL":
                matSrc = self.OF.materialDir + '/SGLR6510/'
            else: #SGL6510
                matSrc = self.OF.materialDir + '/USER/'
            try:
                shutil.copyfile(matSrc+'DT', matDst+'DT')
                shutil.copyfile(matSrc+'thermCond', matDst+'thermCond')
            except OSError as e:
                print('COULD NOT COPY MATERIAL PROPERTIES!  Aborting!')
                print(e)

            #set up timesteps
            N_t = int((self.OF.OFtMax - self.OF.OFtMin) / self.OF.deltaT)
            OFtimesteps = np.linspace(self.OF.OFtMin, self.OF.OFtMax, N_t+1)

            #create symbolic link to STL file
            print("Creating openFOAM symlink to STL")
            log.info("Creating openFOAM symlink to STL")
            #old method used ROIGridRes, but this can sometimes create non-watertight mesh
            #new method uses standard FreeCAD mesher (not mefisto) to make better volume mesh
            #standard meshing algorithm
            PFC.OFpart = PFC.name + "___" + "standard"

            if self.CAD.STLpath[-1] == '/':
                stlfile = self.CAD.STLpath + PFC.OFpart +".stl"
            else:
                stlfile = self.CAD.STLpath +'/'+ PFC.OFpart +".stl"

            #if the standard mesh for this part doesn't exist, create it using freecad
            #in the HEAT CAD module
            if os.path.exists(stlfile)==True:
                pass
            else:
                partIdx = np.where(self.CAD.ROI == PFC.name)[0][0]
                part = self.CAD.ROIparts[partIdx]
                meshSTL = self.CAD.part2meshStandard(part)
                self.CAD.writeMesh2file(meshSTL, PFC.name, path=self.CAD.STLpath, resolution='standard')

            #replace spaces with underscores to prevent pyfoam from reading args as
            # space delimited list
            PFC.OFpart = PFC.OFpart.replace(" ", "_")
            triSurfaceLocation = partDir+'/constant/triSurface/' + PFC.OFpart +".stl"

            #create hard link to STL
            os.link(stlfile,triSurfaceLocation)

            #Test STL to make sure it is watertight
            meshInQuestion = trimesh.load(stlfile)
            validMesh = meshInQuestion.is_watertight
            if validMesh == True:
                print("STL file for "+PFC.name+" is watertight")
                log.info("STL file for "+PFC.name+" is watertight")
            else:
                print("\n=====================================================")
                print("WARNING!!!  STL file for "+PFC.name+"is NOT watertight.")
                print("OpenFOAM thermal analysis will probably fail")
                print("=====================================================\n")
                log.info("\n=====================================================")
                log.info("WARNING!!!  STL file for "+PFC.name+"is NOT watertight.")
                log.info("OpenFOAM thermal analysis will probably fail")
                print("=====================================================\n")

            #update blockmesh bounds for each PFC and
            # give 10mm of clearance on each side
            self.OF.xMin = (PFC.centers[:,0].min() - 0.01)*1000.0
            self.OF.xMax = (PFC.centers[:,0].max() + 0.01)*1000.0
            self.OF.yMin = (PFC.centers[:,1].min() - 0.01)*1000.0
            self.OF.yMax = (PFC.centers[:,1].max() + 0.01)*1000.0
            self.OF.zMin = (PFC.centers[:,2].min() - 0.01)*1000.0
            self.OF.zMax = (PFC.centers[:,2].max() + 0.01)*1000.0

            #find a point inside the mesh
            #old method:  only works for solid objects (if COM is hollow, fails)
            #self.OF.xMid = (self.OF.xMax-self.OF.xMin)/2.0 + self.OF.xMin
            #self.OF.yMid = (self.OF.yMax-self.OF.yMin)/2.0 + self.OF.yMin
            #self.OF.zMid = (self.OF.zMax-self.OF.zMin)/2.0 + self.OF.zMin

            #another old method. steps just inside a mesh face
            #find point 2mm inside of face 0 (this will fail if part width is < 2mm)
            #smallStep = 0.002 #2mm
            #self.OF.xMid = (PFC.centers[0,0] - smallStep*PFC.norms[0,0])*1000.0
            #self.OF.yMid = (PFC.centers[0,1] - smallStep*PFC.norms[0,1])*1000.0
            #self.OF.zMid = (PFC.centers[0,2] - smallStep*PFC.norms[0,2])*1000.0

            #find a point inside the mesh via ray tracing to other mesh faces
            #in the PFC.
            #set up other faces in PFC (targets)
            print("Calculating volume mesh internal coordinate")
            log.info("Calculating volume mesh internal coordinate")
            targetPoints = []
            partIdx = np.where(self.CAD.ROI == PFC.name)[0][0]
            part = self.CAD.ROImeshes[partIdx]
            for face in part.Facets:
                targetPoints.append(face.Points)
            targetPoints = np.asarray(targetPoints) / 1000.0 #scale to m
            targetPoints = targetPoints[1:,:] #omit launch point face
            #find all intersections with self along inverse normal
            tools.q1 = PFC.centers[0,:]
            tools.q2 = PFC.centers[0,:] -10.0 * PFC.norms[0,:]
            tools.p1 = targetPoints[:,0,:] #point 1 of mesh triangle
            tools.p2 = targetPoints[:,1,:] #point 2 of mesh triangle
            tools.p3 = targetPoints[:,2,:] #point 3 of mesh triangle
            tools.Nt = len(tools.p1)
            mask = tools.intersectTestSingleRay()
            use = np.where(mask == True)[0] + 1 #account for face we deleted above (index 0)
            #find which one of these intersection faces is closest
            dist = np.linalg.norm(PFC.centers[0,:] - PFC.centers[use,:], axis=1)
            #smallStep = dist[closest] / 2.0
            closest = use[np.argmin(dist)]
            #find the distance that face is along the inverse normal
            distAlongNorm = np.dot((PFC.centers[0,:] - PFC.centers[closest,:]), PFC.norms[0,:])
            #put a point between those two planes
            smallStep = distAlongNorm / 2.0
            #place midpoint between index 0 and the closest intersection face along inverse normal
            self.OF.xMid = (PFC.centers[0,0] - smallStep*PFC.norms[0,0])*1000.0
            self.OF.yMid = (PFC.centers[0,1] - smallStep*PFC.norms[0,1])*1000.0
            self.OF.zMid = (PFC.centers[0,2] - smallStep*PFC.norms[0,2])*1000.0

#            #setup openfoam environment
#            try:
#                AppImage = os.environ["APPIMAGE"]
#                AppDir = os.environ["APPDIR"]
#                inAppImage = True
#            except:
#                inAppImage = False
#                AppDir = ''
#            if inAppImage == True:
#                print("Setting up OF apppImage environment")
#                log.info("Setting up OF apppImage environment")
#                OFplatformDir = AppDir + '/usr/share/openfoam/platforms/linux64GccDPInt32pt'
#                OFbinDir = OFplatformDir + '/bin'
#                OFlibDir = OFplatformDir + '/lib'
#                #make openfoam platform directory
#                tools.makeDir(OFplatformDir, clobberFlag=False, mode=self.chmod, self.UID,self.GID)
#                #symlink AppDir/usr/bin to openfoam bin (same for lib)
#                try:
#                    os.symlink('/usr/bin', OFbinDir)
#                    os.symlink('/usr/lib', OFlibDir)
#                except:
#                    print("could not link openfoam libs and bins")
#                    log.info("could not link openfoam libs and bins")



            #dynamically write template variables to templateVarFile
            print("Building openFOAM templates and shell scripts")
            log.info("Building openFOAM templates and shell scripts")
            templateVarFile = partDir + '/system/templateVariables'
            STLpart = PFC.OFpart +".stl"
            self.OF.writeOFtemplateVarFile(templateVarFile, STLpart)
            self.OF.writeShellScript(self.logFile)

            #create OF dictionaries from templates
            self.OF.createDictionaries(self.OF.templateDir,
                                       partDir,
                                       templateVarFile,
                                       #stlfile)
                                       triSurfaceLocation)

            #generate 3D volume mesh or copy from file
            print("Generating volume mesh")
            log.info("Generating volume mesh")
            self.OF.generate3Dmesh(PFC.OFpart, self.CAD.overWriteMask)

            qDiv = np.zeros((len(PFC.centers)))
            ctrs = copy.copy(PFC.centers)*1000.0


            #in the future if you want adaptive meshing for each timestep this whole
            #section needs to be revised.  for now, you can only have 1 boundary
            #condition set of points.  We take timestep 0 from the PFC
            #and get the points from a file.  This enables user to swap out
            #HF_allSources.csv in between HF and Temp runs, to create non-uniform mesh
            #get the mesh centers from one of the timesteps
            t = self.MHD.timesteps[0]
            HFcsv = self.MHD.shotPath + self.tsFmt.format(t) + '/' + PFC.name + '/HF_allSources.csv'
            OFcenters = pd.read_csv(HFcsv).iloc[:,0:3].values

            #cycle through timesteps and get HF data from HEAT tree
            for t in OFtimesteps:
                print("openFOAM timestep: {:f}".format(t))
                log.info("openFOAM timestep: {:f}".format(t))

                #make timeDir folder and copy HF
                timeDir = partDir + '/{:f}'.format(t).rstrip('0').rstrip('.')
                #timestep field prescriptions
                HFt0 = partDir + '/{:f}'.format(self.OF.OFtMin).rstrip('0').rstrip('.')+'/HF'
                HFtStep = partDir + '/{:f}'.format(t).rstrip('0').rstrip('.')+'/HF'

                if self.OF.OFtMin != t:
                    try:
                        #shutil.copytree(t0new,timeDir
                        tools.makeDir(timeDir, clobberFlag=False, mode=self.chmod, UID=self.UID, GID=self.GID)
                        #shutil.copy(HFt0, HFtStep)
                        shutil.copy(HFt0, timeDir)

                    except:
                        print("***")
                        print("Could not create OF directory for timestep {:d}".format(t))
                        print("(this is expected for t=0)")
                        print("***")
                        pass


                # determine heat flux boundary condition
                if (t in PFC.timesteps) and (t in self.MHD.timesteps):
                    #we explicitly calculated HF for this timestep
                    print("OF.timestep: {:f} in PFC.timesteps".format(t))
                    log.info("OF.timestep: {:f} in PFC.timesteps".format(t))
                    HFcsv = self.MHD.shotPath + self.tsFmt.format(t) + '/' + PFC.name + '/HF_allSources.csv'
                    qDiv = pd.read_csv(HFcsv)['$MW/m^2$'].values #this is the HF column header in the CSV file
                    #OFcenters = pd.read_csv(HFcsv).iloc[:,0:3].values
                    #write boundary condition
                    print("Maximum qDiv for this PFC and time: {:f}".format(qDiv.max()))
                    self.HF.write_openFOAM_boundary(OFcenters,qDiv,partDir,t)
                elif (t < self.MHD.timesteps.min()) or (t > self.MHD.timesteps.max()):
                    #apply zero HF outside of discharge domain (ie tiles cooling)
                    print("OF.timestep: {:f} outside MHD domain".format(t))
                    log.info("OF.timestep: {:f} outside MHD domain".format(t))
                    qDiv = np.zeros((len(OFcenters)))
                    #write boundary condition
                    print("Maximum qDiv for this PFC and time: {:f}".format(qDiv.max()))
                    self.HF.write_openFOAM_boundary(OFcenters,qDiv,partDir,t)
                else:
                    #boundary using last timestep that we calculated a HF for
                    #(basically a heaviside function in time)
                    #print("OF.timestep: {:d} using heaviside from last PFC.timestep".format(t))
                    #log.info("OF.timestep: {:d} using heaviside from last PFC.timestep".format(t))
                    #write boundary condition
                    #print("Maximum qDiv for this PFC and time: {:f}".format(qDiv.max()))
                    #self.HF.write_openFOAM_boundary(ctrs,qDiv,partDir,t)

                    #openFOAM linear interpolation in time using timeVaryingMappedFixedValue
                    print("HF being linearly interpolated by OF at this t")
                    pass


            #run openfoam thermal analysis using heatFoam solver
            self.OF.runThermalAnalysis()
            print("thermal analysis complete...")
            log.info("thermal analysis complete...")

            #THIS DOES NOT WORK.  FUTURE WORK TO CREATE SINGLE .foam FILE
            ##build single .foam directory structure
            #print("Building allFoams directory")
            #log.info("Building allFoams directory")
            #for t in OFtimesteps:
            #    #make timeDir folder and copy HF
            #    timeDir = partDir + '/{:f}'.format(t).rstrip('0').rstrip('.')
            #    #make the allFoam timestep directory for this timestep
            #    allFoamTimeDir = self.OF.allFoamsDir + '/{:f}'.format(t).rstrip('0').rstrip('.')
            #    tools.makeDir(allFoamTimeDir, clobberFlag=False, mode=self.chmod, UID=self.UID, GID=self.GID)

        #set tree permissions
        tools.recursivePermissions(self.OF.OFDir, self.UID, self.GID, self.chmod)
        print("openFOAM run completed.")
        log.info("openFOAM run completed.")
        return


    #--- Plots ---

    def getOFMinMaxPlots(self):
        """
        returns plotly figure that has data from openFOAM postProcessing
        fieldMinMax.dat files for each PFC

        The function that gets the data during the run is located in the
        controlDict for that run, as the fieldMinMax1 function.  It can
        be found in the openFOAMTemplates/templateDicts/ dir for HEAT
        """
        data = []
        pfcNames = []
        for PFC in self.PFCs:
            #check if PFC is a gyroSource Plane
            if hasattr(self.GYRO, 'gyroSourceTag'):
                if self.GYRO.gyroSourceTag == 'allROI' :
                    pass
                else:
                    if PFC.name in self.GYRO.gyroSources:
                        print("Not including "+PFC.name+" in MinMax plots")
                        continue

            partDir = self.MHD.shotPath + 'openFoam/heatFoam/'+PFC.name

            #replace spaces with underscores to prevent pyfoam from reading args as
            # space delimited list
            partDir = partDir.replace(" ", "_")
            file = (partDir +
                    '/postProcessing/fieldMinMax1/{:f}'.format(self.OF.OFtMin).rstrip('0').rstrip('.')
                    +'/fieldMinMax.dat')
            data.append(self.OF.getMinMaxData(file))
            pfcNames.append(PFC.name)

        fig = pgp.plotlyOpenFOAMplot(data,pfcNames)

        #save interactive plotly plot in shotPath/plotly/OFminmax.html
        plotlyDir = self.MHD.shotPath + 'plotly'
        tools.makeDir(plotlyDir, clobberFlag=False, mode=self.chmod, UID=self.UID, GID=self.GID)
        plotPath = plotlyDir + '/OFminmax.html'
        fig.write_html(plotPath)

        #set tree permissions
        tools.recursivePermissions(plotlyDir, self.UID, self.GID, self.chmod)

        return fig

    def getHFdistPlots(self):
        """
        returns plotly figure with qDiv PFC surface distributions
        """
        heatFluxes = []
        labels = []
        for PFC in self.PFCs:
            heatFluxes.append(PFC.qDiv)
            labels.append(PFC.name)

        fig = pgp.plotlyqDivPlot(heatFluxes, labels, logPlot=True)

        #save interactive plotly plot in shotPath/plotly/HFdist.html
        plotlyDir = self.MHD.shotPath + 'plotly'
        tools.makeDir(plotlyDir, clobberFlag=False, mode=self.chmod, UID=self.UID, GID=self.GID)
        plotPath = plotlyDir + '/HFdist.html'
        fig.write_html(plotPath)

        #set tree permissions
        tools.recursivePermissions(plotlyDir, self.UID, self.GID, self.chmod)

        return fig

    def TprobeOF(self,x,y,z):
        """
        run temperature probe OF function: postProcess -func "probes"
        returns a dash figure for use in GUI
        """
        print("Solving for Temperature Probe")
        log.info("Solving for Temperature Probe")
        tData = []
        Tdata = []
        names = []
        for PFC in self.PFCs:
            #PFC boundary with 1mm buffer
            xMin = (PFC.centers[:,0].min() - 0.001)*1000.0
            xMax = (PFC.centers[:,0].max() + 0.001)*1000.0
            yMin = (PFC.centers[:,1].min() - 0.001)*1000.0
            yMax = (PFC.centers[:,1].max() + 0.001)*1000.0
            zMin = (PFC.centers[:,2].min() - 0.001)*1000.0
            zMax = (PFC.centers[:,2].max() + 0.001)*1000.0

            case1 = (x<xMax) and (x>xMin)
            case2 = (y<yMax) and (y>yMin)
            case3 = (z<zMax) and (z>zMin)

            #make sure the Tprobe is inside this tile
            if case1 and case2 and case3:
                print("Found Tprobe in PFC: "+PFC.name)
                log.info("Found Tprobe in PFC: "+PFC.name)
                partDir = self.OF.caseDir+'/'+PFC.name+'/'
                #replace spaces with underscores to prevent pyfoam from reading args as
                # space delimited list
                partDir = partDir.replace(" ", "_")
                self.OF.runTprobe(x,y,z,partDir)
                file = (partDir +
                    'postProcessing/probes/{:f}'.format(self.OF.OFtMin).rstrip('0').rstrip('.')
                    +'/T')
                data = np.genfromtxt(file,comments="#", autostrip=True)
                tData.append(data[:,0])
                Tdata.append(data[:,1])
                names.append(PFC.name)

            #if Tprobe not in this tile, dont make a figure
            else:
                print("Tprobe outside of PFC: "+PFC.name)
                log.info("Tprobe outside of PFC: "+PFC.name)
                pass

        fig = pgp.plotlyTprobes(tData,Tdata,names)

        #save interactive plotly plot in shotPath/plotly/Tprobes.html
        plotlyDir = self.MHD.shotPath + 'plotly'
        tools.makeDir(plotlyDir, clobberFlag=False, mode=self.chmod, UID=self.UID, GID=self.GID)
        plotPath = plotlyDir + '/Tprobes.html'
        fig.write_html(plotPath)

        #set tree permissions
        tools.recursivePermissions(plotlyDir, self.UID, self.GID, self.chmod)

        return fig

    def gyroPhasePlot(self):
        """
        return a gyrophase figure with gyro orbit phase angles
        """
        #setup gyroPhase angle
        self.GYRO.uniformGyroPhaseAngle()

        fig = pgp.plotlyGyroPhasePlot(np.degrees(self.GYRO.gyroPhases))
        return fig

    def vPhasePlot(self):
        """
        return a vPhase figure with velocity phase angles
        """
        #setup velocity phase angles
        self.GYRO.uniformVelPhaseAngle()
        fig = pgp.plotlyVPhasePlot(np.degrees(self.GYRO.vPhases))
        return fig

    def vSlicePlot(self):
        """
        return a vSlice figure with vSlices
        """
        #setup velocities and velocity phase angles
        self.GYRO.setupVelocities(1)
        fig = pgp.plotlyVSlicePlot(self.GYRO.mass_eV,
                                   self.GYRO.c,
                                   self.GYRO.T0[0],
                                   self.GYRO.vSlices[0,:],
                                   self.GYRO.vBounds[0,:],
                                   self.GYRO.vScan[0])
        return fig

    def cdfSlicePlot(self):
        """
        return a vSlice figure with vSlices
        """
        #setup velocities and velocity phase angles
        self.GYRO.setupVelocities(1)
        fig = pgp.plotlyallSlicePlot(self.GYRO.mass_eV,
                                     self.GYRO.c,
                                     self.GYRO.T0[0],
                                     self.GYRO.vSlices[0,:],
                                     self.GYRO.vBounds[0,:],
                                     self.GYRO.vScan[0],
                                     self.GYRO.N_vSlice,
                                     )
        return fig



    def writeInputTable(self, data):
        path = self.MHD.shotPath + '/inputData.csv'
        with open(path, 'w') as f:
            for line in data:
                p = line['Parameter']
                if "\u03bb" in p:
                    p = p.replace("\u03bb","lq")
                v = line['Value']
                f.write("{}:\t{}\n".format(p,v))
        return<|MERGE_RESOLUTION|>--- conflicted
+++ resolved
@@ -103,13 +103,9 @@
         self.GYRO = gyroClass.GYRO(self.rootDir, self.dataPath, self.chmod, self.UID, self.GID)
         self.RAD = radClass.RAD(self.rootDir, self.dataPath, self.chmod, self.UID, self.GID)
         self.FIL = filamentClass.filament(self.rootDir, self.dataPath, self.chmod, self.UID, self.GID)
-<<<<<<< HEAD
         self.IO = ioClass.IO_HEAT(self.chmod, self.UID, self.GID)
-=======
-        self.IO = ioClass.IO_HEAT()
         self.plasma3D = plasma3DClass.plasma3D()
         self.hf3D = plasma3DClass.heatflux3D()
->>>>>>> 8d8b0a10
 
         #set up class variables for each object
         self.MHD.allowed_class_vars()
